/* NSC -- new Scala compiler
 * Copyright 2005-2011 LAMP/EPFL
 * @author  Martin Odersky
 */

package scala.reflect
package internal

import annotation.{ switch }
import scala.collection.{ mutable, immutable }
import Flags._
import PartialFunction._

trait Definitions extends reflect.api.StandardDefinitions {
  self: SymbolTable =>

  /** Since both the value parameter types and the result type may
   *  require access to the type parameter symbols, we model polymorphic
   *  creation as a function from those symbols to (formal types, result type).
   *  The Option is to distinguish between nullary methods and empty-param-list
   *  methods.
   */
  private type PolyMethodCreator = List[Symbol] => (Option[List[Type]], Type)

  private def enterNewClass(owner: Symbol, name: TypeName, parents: List[Type], flags: Long = 0L): Symbol = {
    val clazz = owner.newClassSymbol(name, NoPosition, flags)
    clazz setInfoAndEnter ClassInfoType(parents, newScope, clazz)
  }
  private def newMethod(owner: Symbol, name: TermName, formals: List[Type], restpe: Type, flags: Long = 0L): Symbol = {
    val msym   = owner.newMethod(name.encode, NoPosition, flags)
    val params = msym.newSyntheticValueParams(formals)
    msym setInfo MethodType(params, restpe)
  }
  private def enterNewMethod(owner: Symbol, name: TermName, formals: List[Type], restpe: Type, flags: Long = 0L): Symbol =
    owner.info.decls enter newMethod(owner, name, formals, restpe, flags)

  // the scala value classes
  trait ValueClassDefinitions {
    self: definitions.type =>

    private[Definitions] def valueCache(name: Name) = {
      val res = (
        if (name.isTypeName) ScalaPackageClass.info member name
        else ScalaPackageClass.info member name suchThat (_ hasFlag MODULE)
      )
      if (res eq NoSymbol)
        abort("Could not find value classes! This is a catastrophic failure.  scala " + scala.util.Properties.versionString)
      else res
    }
    private[Definitions] def valueModuleMethod(className: Name, methodName: Name): Symbol = {
      valueCache(className.toTermName).moduleClass.tpe member methodName
    }

    import ClassfileConstants._

    private val nameToWeight = Map[Name, Int](
      tpnme.Byte   -> 2,
      tpnme.Char   -> 3,
      tpnme.Short  -> 4,
      tpnme.Int    -> 12,
      tpnme.Long   -> 24,
      tpnme.Float  -> 48,
      tpnme.Double -> 96
    )

    private val nameToTag = Map[Name, Char](
      tpnme.Byte    -> BYTE_TAG,
      tpnme.Char    -> CHAR_TAG,
      tpnme.Short   -> SHORT_TAG,
      tpnme.Int     -> INT_TAG,
      tpnme.Long    -> LONG_TAG,
      tpnme.Float   -> FLOAT_TAG,
      tpnme.Double  -> DOUBLE_TAG,
      tpnme.Boolean -> BOOL_TAG,
      tpnme.Unit    -> VOID_TAG
    )

    private def classesMap[T](f: Name => T) = symbolsMap(ScalaValueClassesNoUnit, f)
    private def symbolsMap[T](syms: List[Symbol], f: Name => T): Map[Symbol, T] = syms zip (syms map (x => f(x.name))) toMap
    private def symbolsMapFilt[T](syms: List[Symbol], p: Name => Boolean, f: Name => T) = symbolsMap(syms filter (x => p(x.name)), f)

    private def boxedName(name: Name) = sn.Boxed(name.toTypeName)

    lazy val abbrvTag         = symbolsMap(ScalaValueClasses, nameToTag) withDefaultValue OBJECT_TAG
    lazy val numericWeight    = symbolsMapFilt(ScalaValueClasses, nameToWeight.keySet, nameToWeight)
    lazy val boxedModule      = classesMap(x => getModule(boxedName(x)))
    lazy val boxedClass       = classesMap(x => getClass(boxedName(x)))
    lazy val refClass         = classesMap(x => getRequiredClass("scala.runtime." + x + "Ref"))
    lazy val volatileRefClass = classesMap(x => getRequiredClass("scala.runtime.Volatile" + x + "Ref"))
    lazy val boxMethod        = classesMap(x => valueModuleMethod(x, nme.box))
    lazy val unboxMethod      = classesMap(x => valueModuleMethod(x, nme.unbox))

    def isNumericSubClass(sub: Symbol, sup: Symbol) = (
         (numericWeight contains sub)
      && (numericWeight contains sup)
      && (numericWeight(sup) % numericWeight(sub) == 0)
    )

    /** Is symbol a numeric value class? */
    def isNumericValueClass(sym: Symbol): Boolean =
      numericWeight contains sym

    def isGetClass(sym: Symbol) =
      (sym.name == nme.getClass_) && (sym.paramss.isEmpty || sym.paramss.head.isEmpty)

    lazy val UnitClass    = valueCache(tpnme.Unit)
    lazy val ByteClass    = valueCache(tpnme.Byte)
    lazy val ShortClass   = valueCache(tpnme.Short)
    lazy val CharClass    = valueCache(tpnme.Char)
    lazy val IntClass     = valueCache(tpnme.Int)
    lazy val LongClass    = valueCache(tpnme.Long)
    lazy val FloatClass   = valueCache(tpnme.Float)
    lazy val DoubleClass  = valueCache(tpnme.Double)
    lazy val BooleanClass = valueCache(tpnme.Boolean)
      lazy val Boolean_and = getMember(BooleanClass, nme.ZAND)
      lazy val Boolean_or  = getMember(BooleanClass, nme.ZOR)
      lazy val Boolean_not = getMember(BooleanClass, nme.UNARY_!)

    def ScalaValueClassesNoUnit = ScalaValueClasses filterNot (_ eq UnitClass)
    def ScalaValueClasses: List[Symbol] = List(
      UnitClass,
      BooleanClass,
      ByteClass,
      ShortClass,
      CharClass,
      IntClass,
      LongClass,
      FloatClass,
      DoubleClass
    )
    def ScalaValueClassCompanions: List[Symbol] = ScalaValueClasses map (_.companionSymbol)
  }

  object definitions extends AbsDefinitions with ValueClassDefinitions {
    private var isInitialized = false
    def isDefinitionsInitialized = isInitialized

    // symbols related to packages
    var emptypackagescope: Scope = null //debug

    // This is the package _root_.  The actual root cannot be referenced at
    // the source level, but _root_ is essentially a function () => <root>.
    lazy val RootPackage: Symbol = {
      val rp = (
        NoSymbol.newValue(nme.ROOTPKG, NoPosition, FINAL | MODULE | PACKAGE | JAVA)
          setInfo NullaryMethodType(RootClass.tpe)
      )
      RootClass.sourceModule = rp
      rp
    }

    // This is the actual root of everything, including the package _root_.
    lazy val RootClass: ModuleClassSymbol = (
      NoSymbol.newModuleClassSymbol(tpnme.ROOT, NoPosition, FINAL | MODULE | PACKAGE | JAVA)
        setInfo rootLoader
    )
    // The empty package, which holds all top level types without given packages.
    lazy val EmptyPackage       = RootClass.newPackage(nme.EMPTY_PACKAGE_NAME, NoPosition, FINAL)
    lazy val EmptyPackageClass  = EmptyPackage.moduleClass

    lazy val JavaLangPackage      = getModule(sn.JavaLang)
    lazy val JavaLangPackageClass = JavaLangPackage.moduleClass
    lazy val ScalaPackage         = getModule(nme.scala_)
    lazy val ScalaPackageClass    = ScalaPackage.moduleClass

    lazy val RuntimePackage       = getRequiredModule("scala.runtime")
    lazy val RuntimePackageClass  = RuntimePackage.moduleClass

    lazy val JavaLangEnumClass = getRequiredClass("java.lang.Enum")

    // convenient one-argument parameter lists
    lazy val anyparam     = List(AnyClass.typeConstructor)
    lazy val anyvalparam  = List(AnyValClass.typeConstructor)
    lazy val anyrefparam  = List(AnyRefClass.typeConstructor)

    // private parameter conveniences
    private def booltype    = BooleanClass.typeConstructor
    private def inttype     = IntClass.typeConstructor
    private def stringtype  = StringClass.typeConstructor

    // Java types
    def javaTypeName(jclazz: Class[_]): TypeName = newTypeName(jclazz.getName)

    def javaTypeToValueClass(jtype: Class[_]): Symbol = jtype match {
      case java.lang.Void.TYPE      => UnitClass
      case java.lang.Byte.TYPE      => ByteClass
      case java.lang.Character.TYPE => CharClass
      case java.lang.Short.TYPE     => ShortClass
      case java.lang.Integer.TYPE   => IntClass
      case java.lang.Long.TYPE      => LongClass
      case java.lang.Float.TYPE     => FloatClass
      case java.lang.Double.TYPE    => DoubleClass
      case java.lang.Boolean.TYPE   => BooleanClass
      case _                        => NoSymbol
    }
    def valueClassToJavaType(sym: Symbol): Class[_] = sym match {
      case UnitClass    => java.lang.Void.TYPE
      case ByteClass    => java.lang.Byte.TYPE
      case CharClass    => java.lang.Character.TYPE
      case ShortClass   => java.lang.Short.TYPE
      case IntClass     => java.lang.Integer.TYPE
      case LongClass    => java.lang.Long.TYPE
      case FloatClass   => java.lang.Float.TYPE
      case DoubleClass  => java.lang.Double.TYPE
      case BooleanClass => java.lang.Boolean.TYPE
      case _            => null
    }

    private def fixupAsAnyTrait(tpe: Type): Type = tpe match {
      case ClassInfoType(parents, decls, clazz) =>
        if (parents.head.typeSymbol == AnyClass) tpe
        else {
          assert(parents.head.typeSymbol == ObjectClass, parents)
          ClassInfoType(AnyClass.tpe :: parents.tail, decls, clazz)
        }
      case PolyType(tparams, restpe) =>
        PolyType(tparams, fixupAsAnyTrait(restpe))
//      case _ => tpe
    }

    // top types
    lazy val AnyClass             = enterNewClass(ScalaPackageClass, tpnme.Any, Nil, ABSTRACT)
    lazy val AnyRefClass          = newAlias(ScalaPackageClass, tpnme.AnyRef, ObjectClass.typeConstructor)
    lazy val ObjectClass          = getClass(sn.Object)

    // Note: this is not the type alias AnyRef, it's a companion-like
    // object used by the @specialize annotation.
    lazy val AnyRefModule = getMember(ScalaPackageClass, nme.AnyRef)
    @deprecated("Use AnyRefModule", "2.10.0")
    def Predef_AnyRef = AnyRefModule

    lazy val AnyValClass = ScalaPackageClass.info member tpnme.AnyVal orElse {
      val anyval    = enterNewClass(ScalaPackageClass, tpnme.AnyVal, List(AnyClass.tpe, NotNullClass.tpe), 0L)
      val av_constr = anyval.newClassConstructor(NoPosition)
      anyval.info.decls enter av_constr
      anyval
    }
      lazy val AnyVal_getClass = enterNewMethod(AnyValClass, nme.getClass_, Nil, getClassReturnType(AnyValClass.tpe))

    lazy val AnyValClass = ScalaPackageClass.info member tpnme.AnyVal orElse {
      val anyval    = enterNewClass(ScalaPackageClass, tpnme.AnyVal, List(AnyClass.tpe, NotNullClass.tpe), ABSTRACT)
      val av_constr = anyval.newClassConstructor(NoPosition)
      anyval.info.decls enter av_constr
      anyval
    }
      lazy val AnyVal_getClass = enterNewMethod(AnyValClass, nme.getClass_, Nil, getClassReturnType(AnyValClass.tpe))

    // bottom types
    lazy val RuntimeNothingClass  = getClass(fulltpnme.RuntimeNothing)
    lazy val RuntimeNullClass     = getClass(fulltpnme.RuntimeNull)

    sealed abstract class BottomClassSymbol(name: TypeName, parent: Symbol) extends ClassSymbol(ScalaPackageClass, NoPosition, name) {
      locally {
        this initFlags ABSTRACT | TRAIT | FINAL
        this setInfoAndEnter ClassInfoType(List(parent.tpe), newScope, this)
      }
      final override def isBottomClass = true
    }
    final object NothingClass extends BottomClassSymbol(tpnme.Nothing, AnyClass) {
      override def isSubClass(that: Symbol) = true
    }
    final object NullClass extends BottomClassSymbol(tpnme.Null, AnyRefClass) {
      override def isSubClass(that: Symbol) = (
           (that eq AnyClass)
        || (that ne NothingClass) && (that isSubClass ObjectClass)
      )
    }

    // exceptions and other throwables
    lazy val ClassCastExceptionClass        = getRequiredClass("java.lang.ClassCastException")
    lazy val IndexOutOfBoundsExceptionClass = getClass(sn.IOOBException)
    lazy val InvocationTargetExceptionClass = getClass(sn.InvTargetException)
    lazy val MatchErrorClass                = getRequiredClass("scala.MatchError")
    lazy val NonLocalReturnControlClass     = getRequiredClass("scala.runtime.NonLocalReturnControl")
    lazy val NullPointerExceptionClass      = getClass(sn.NPException)
    lazy val ThrowableClass                 = getClass(sn.Throwable)
    lazy val UninitializedErrorClass        = getRequiredClass("scala.UninitializedFieldError")

    // fundamental reference classes
    lazy val PartialFunctionClass       = getRequiredClass("scala.PartialFunction")
    lazy val AbstractPartialFunctionClass = getRequiredClass("scala.runtime.AbstractPartialFunction")
    lazy val SymbolClass                = getRequiredClass("scala.Symbol")
    lazy val StringClass                = getClass(sn.String)
    lazy val StringModule               = StringClass.linkedClassOfClass
    lazy val ClassClass                 = getClass(sn.Class)
      def Class_getMethod               = getMember(ClassClass, nme.getMethod_)
    lazy val DynamicClass               = getRequiredClass("scala.Dynamic")

    // fundamental modules
    lazy val SysPackage = getPackageObject("scala.sys")
      def Sys_error    = getMember(SysPackage, nme.error)

    // Modules whose members are in the default namespace
    lazy val UnqualifiedModules = List(PredefModule, ScalaPackage, JavaLangPackage)
    // Those modules and their module classes
    lazy val UnqualifiedOwners  = UnqualifiedModules.toSet ++ UnqualifiedModules.map(_.moduleClass)

    lazy val PredefModule: Symbol = getRequiredModule("scala.Predef")
    lazy val PredefModuleClass = PredefModule.moduleClass

      def Predef_classOf = getMember(PredefModule, nme.classOf)
      def Predef_identity = getMember(PredefModule, nme.identity)
      def Predef_conforms = getMember(PredefModule, nme.conforms)
      def Predef_wrapRefArray = getMember(PredefModule, nme.wrapRefArray)
<<<<<<< HEAD
      def Predef_??? = getMember(PredefModule, nme.???)
=======
>>>>>>> 54e284d6

    /** Is `sym` a member of Predef with the given name?
     *  Note: DON't replace this by sym == Predef_conforms/etc, as Predef_conforms is a `def`
     *  which does a member lookup (it can't be a lazy val because we might reload Predef
     *  during resident compilations).
     */
    def isPredefMemberNamed(sym: Symbol, name: Name) = (
      (sym.name == name) && (sym.owner == PredefModule.moduleClass)
    )

    /** Specialization.
     */
    lazy val SpecializableModule  = getRequiredModule("scala.Specializable")
    lazy val GroupOfSpecializable = SpecializableModule.info.member(newTypeName("Group"))

    lazy val ConsoleModule: Symbol      = getRequiredModule("scala.Console")
    lazy val ScalaRunTimeModule: Symbol = getRequiredModule("scala.runtime.ScalaRunTime")
    lazy val SymbolModule: Symbol       = getRequiredModule("scala.Symbol")
    lazy val Symbol_apply               = SymbolModule.info decl nme.apply

      def SeqFactory = getMember(ScalaRunTimeModule, nme.Seq)
      def arrayApplyMethod = getMember(ScalaRunTimeModule, nme.array_apply)
      def arrayUpdateMethod = getMember(ScalaRunTimeModule, nme.array_update)
      def arrayLengthMethod = getMember(ScalaRunTimeModule, nme.array_length)
      def arrayCloneMethod = getMember(ScalaRunTimeModule, nme.array_clone)
      def ensureAccessibleMethod = getMember(ScalaRunTimeModule, nme.ensureAccessible)
      def scalaRuntimeSameElements = getMember(ScalaRunTimeModule, nme.sameElements)

    // classes with special meanings
    lazy val StringAddClass   = getRequiredClass("scala.runtime.StringAdd")
    lazy val ArrowAssocClass  = getRequiredClass("scala.Predef.ArrowAssoc")
    lazy val StringAdd_+      = getMember(StringAddClass, nme.PLUS)
    lazy val NotNullClass     = getRequiredClass("scala.NotNull")
    lazy val ScalaNumberClass           = getRequiredClass("scala.math.ScalaNumber")
    lazy val TraitSetterAnnotationClass = getRequiredClass("scala.runtime.TraitSetter")
    lazy val DelayedInitClass = getRequiredClass("scala.DelayedInit")
      def delayedInitMethod = getMember(DelayedInitClass, nme.delayedInit)
      // a dummy value that communicates that a delayedInit call is compiler-generated
      // from phase UnCurry to phase Constructors
      // !!! This is not used anywhere (it was checked in that way.)
      // def delayedInitArgVal = EmptyPackageClass.newValue(NoPosition, nme.delayedInitArg)
      //   .setInfo(UnitClass.tpe)

    lazy val TypeConstraintClass   = getRequiredClass("scala.annotation.TypeConstraint")
    lazy val SingletonClass        = enterNewClass(ScalaPackageClass, tpnme.Singleton, anyparam, ABSTRACT | TRAIT | FINAL)
    lazy val SerializableClass     = getRequiredClass("scala.Serializable")
<<<<<<< HEAD
    lazy val JavaSerializableClass = getClass(sn.JavaSerializable)
=======
    lazy val JavaSerializableClass = getClass(sn.JavaSerializable) modifyInfo fixupAsAnyTrait
>>>>>>> 54e284d6
    lazy val ComparableClass       = getRequiredClass("java.lang.Comparable") modifyInfo fixupAsAnyTrait
    lazy val JavaCloneableClass    = getRequiredClass("java.lang.Cloneable")
    lazy val RemoteInterfaceClass  = getRequiredClass("java.rmi.Remote")
    lazy val RemoteExceptionClass  = getRequiredClass("java.rmi.RemoteException")

    lazy val ByNameParamClass       = specialPolyClass(tpnme.BYNAME_PARAM_CLASS_NAME, COVARIANT)(_ => AnyClass.typeConstructor)
    lazy val EqualsPatternClass     = specialPolyClass(tpnme.EQUALS_PATTERN_NAME, 0L)(_ => AnyClass.typeConstructor)
    lazy val JavaRepeatedParamClass = specialPolyClass(tpnme.JAVA_REPEATED_PARAM_CLASS_NAME, COVARIANT)(tparam => arrayType(tparam.typeConstructor))
    lazy val RepeatedParamClass     = specialPolyClass(tpnme.REPEATED_PARAM_CLASS_NAME, COVARIANT)(tparam => seqType(tparam.typeConstructor))

    def isByNameParamType(tp: Type)        = tp.typeSymbol == ByNameParamClass
    def isScalaRepeatedParamType(tp: Type) = tp.typeSymbol == RepeatedParamClass
    def isJavaRepeatedParamType(tp: Type)  = tp.typeSymbol == JavaRepeatedParamClass
    def isRepeatedParamType(tp: Type)      = isScalaRepeatedParamType(tp) || isJavaRepeatedParamType(tp)
    def isCastSymbol(sym: Symbol)          = sym == Any_asInstanceOf || sym == Object_asInstanceOf

    def isJavaVarArgsMethod(m: Symbol)       = m.isMethod && isJavaVarArgs(m.info.params)
    def isJavaVarArgs(params: List[Symbol])  = params.nonEmpty && isJavaRepeatedParamType(params.last.tpe)
    def isScalaVarArgs(params: List[Symbol]) = params.nonEmpty && isScalaRepeatedParamType(params.last.tpe)
    def isVarArgsList(params: List[Symbol])  = params.nonEmpty && isRepeatedParamType(params.last.tpe)
    def isVarArgTypes(formals: List[Type])   = formals.nonEmpty && isRepeatedParamType(formals.last)

    def hasRepeatedParam(tp: Type): Boolean = tp match {
      case MethodType(formals, restpe) => isScalaVarArgs(formals) || hasRepeatedParam(restpe)
      case PolyType(_, restpe)         => hasRepeatedParam(restpe)
      case _                           => false
    }

    def isPrimitiveArray(tp: Type) = tp match {
      case TypeRef(_, ArrayClass, arg :: Nil) => isPrimitiveValueClass(arg.typeSymbol)
      case _                                  => false
    }
    def isArrayOfSymbol(tp: Type, elem: Symbol) = tp match {
      case TypeRef(_, ArrayClass, arg :: Nil) => arg.typeSymbol == elem
      case _                                  => false
    }

    lazy val MatchingStrategyClass = getRequiredClass("scala.MatchingStrategy")

    // collections classes
    lazy val ConsClass          = getRequiredClass("scala.collection.immutable.$colon$colon")
    lazy val IterableClass      = getRequiredClass("scala.collection.Iterable")
    lazy val IteratorClass      = getRequiredClass("scala.collection.Iterator")
    lazy val ListClass          = getRequiredClass("scala.collection.immutable.List")
    lazy val SeqClass           = getRequiredClass("scala.collection.Seq")
    lazy val StringBuilderClass = getRequiredClass("scala.collection.mutable.StringBuilder")
    lazy val TraversableClass   = getRequiredClass("scala.collection.Traversable")

    lazy val ListModule       = getRequiredModule("scala.collection.immutable.List")
      lazy val List_apply = getMember(ListModule, nme.apply)
    lazy val NilModule        = getRequiredModule("scala.collection.immutable.Nil")
    lazy val SeqModule        = getRequiredModule("scala.collection.Seq")
    lazy val IteratorModule = getRequiredModule("scala.collection.Iterator")
      lazy val Iterator_apply = getMember(IteratorModule, nme.apply)

    // arrays and their members
    lazy val ArrayModule  = getRequiredModule("scala.Array")
      lazy val ArrayModule_overloadedApply = getMember(ArrayModule, nme.apply)
    lazy val ArrayClass   = getRequiredClass("scala.Array")
      lazy val Array_apply  = getMember(ArrayClass, nme.apply)
      lazy val Array_update = getMember(ArrayClass, nme.update)
      lazy val Array_length = getMember(ArrayClass, nme.length)
      lazy val Array_clone  = getMember(ArrayClass, nme.clone_)

    // reflection / structural types
    lazy val SoftReferenceClass     = getRequiredClass("java.lang.ref.SoftReference")
    lazy val WeakReferenceClass     = getRequiredClass("java.lang.ref.WeakReference")
    lazy val MethodClass            = getClass(sn.MethodAsObject)
      def methodClass_setAccessible = getMember(MethodClass, nme.setAccessible)
    lazy val EmptyMethodCacheClass  = getRequiredClass("scala.runtime.EmptyMethodCache")
    lazy val MethodCacheClass       = getRequiredClass("scala.runtime.MethodCache")
      def methodCache_find  = getMember(MethodCacheClass, nme.find_)
      def methodCache_add   = getMember(MethodCacheClass, nme.add_)

    // scala.reflect
    lazy val ReflectApiUniverse = getRequiredClass("scala.reflect.api.Universe")
    lazy val ReflectMacroContext = getRequiredClass("scala.reflect.macro.Context")
    lazy val ReflectRuntimeMirror = getRequiredModule("scala.reflect.runtime.Mirror")
      def freeValueMethod = getMember(ReflectRuntimeMirror, nme.freeValue)
    lazy val ReflectPackage = getPackageObject("scala.reflect")
      def Reflect_mirror = getMember(ReflectPackage, nme.mirror)

    lazy val PartialManifestClass  = getRequiredClass("scala.reflect.ClassManifest")
    lazy val PartialManifestModule = getRequiredModule("scala.reflect.ClassManifest")
    lazy val FullManifestClass     = getRequiredClass("scala.reflect.Manifest")
    lazy val FullManifestModule    = getRequiredModule("scala.reflect.Manifest")
    lazy val OptManifestClass      = getRequiredClass("scala.reflect.OptManifest")
    lazy val NoManifest            = getRequiredModule("scala.reflect.NoManifest")

    lazy val ScalaSignatureAnnotation = getRequiredClass("scala.reflect.ScalaSignature")
    lazy val ScalaLongSignatureAnnotation = getRequiredClass("scala.reflect.ScalaLongSignature")

    // Option classes
    lazy val OptionClass: Symbol = getRequiredClass("scala.Option")
    lazy val SomeClass: Symbol   = getRequiredClass("scala.Some")
    lazy val NoneModule: Symbol  = getRequiredModule("scala.None")
    lazy val SomeModule: Symbol  = getRequiredModule("scala.Some")

    /** Note: don't use this manifest/type function for anything important,
     *  as it is incomplete.  Would love to have things like existential types
     *  working, but very unfortunately the manifests just stuff the relevant
     *  information into the toString method.
     */
    def manifestToType(m: OptManifest[_]): Type = m match {
      case m: ClassManifest[_] =>
        val sym  = manifestToSymbol(m)
        val args = m.typeArguments

        if ((sym eq NoSymbol) || args.isEmpty) sym.tpe
        else appliedType(sym.typeConstructor, args map manifestToType)
      case _ =>
        NoType
    }

    def manifestToSymbol(m: ClassManifest[_]): Symbol = m match {
      case x: scala.reflect.AnyValManifest[_] =>
        getMember(ScalaPackageClass, newTypeName("" + x))
      case _                                  =>
        val name = m.erasure.getName
        if (name endsWith nme.MODULE_SUFFIX_STRING)
          getModuleIfDefined(name stripSuffix nme.MODULE_SUFFIX_STRING)
        else
          getClassIfDefined(name)
    }

    // The given symbol represents either String.+ or StringAdd.+
    def isStringAddition(sym: Symbol) = sym == String_+ || sym == StringAdd_+
    def isArrowAssoc(sym: Symbol) = ArrowAssocClass.tpe.decls.toList contains sym

    // The given symbol is a method with the right name and signature to be a runnable java program.
    def isJavaMainMethod(sym: Symbol) = (sym.name == nme.main) && (sym.info match {
      case MethodType(p :: Nil, restpe) => isArrayOfSymbol(p.tpe, StringClass) && restpe.typeSymbol == UnitClass
      case _                            => false
    })
    // The given class has a main method.
    def hasJavaMainMethod(sym: Symbol): Boolean =
      (sym.tpe member nme.main).alternatives exists isJavaMainMethod
    def hasJavaMainMethod(path: String): Boolean =
      hasJavaMainMethod(getModuleIfDefined(path))

    def isOptionType(tp: Type)  = cond(tp.normalize) { case TypeRef(_, OptionClass, List(_)) => true }
    def isSomeType(tp: Type)    = cond(tp.normalize) { case TypeRef(_,   SomeClass, List(_)) => true }
    def isNoneType(tp: Type)    = cond(tp.normalize) { case TypeRef(_,   NoneModule, List(_)) => true }

    def optionType(tp: Type)    = typeRef(NoPrefix, OptionClass, List(tp))
    def someType(tp: Type)      = typeRef(NoPrefix, SomeClass, List(tp))
    def symbolType              = typeRef(SymbolClass.typeConstructor.prefix, SymbolClass, List())
    def longType                = typeRef(LongClass.typeConstructor.prefix, LongClass, List())

    // Product, Tuple, Function
    private def mkArityArray(name: String, arity: Int, countFrom: Int = 1): Array[Symbol] = {
      val list = countFrom to arity map (i => getRequiredClass("scala." + name + i))
      if (countFrom == 0) list.toArray
      else (NoSymbol +: list).toArray
    }

    val MaxTupleArity, MaxProductArity, MaxFunctionArity = 22
    /** The maximal dimensions of a generic array creation.
     *  I.e. new Array[Array[Array[Array[Array[T]]]]] creates a 5 times
     *  nested array. More is not allowed.
     */
    val MaxArrayDims = 5
    lazy val TupleClass     = mkArityArray("Tuple", MaxTupleArity)
    lazy val ProductClass   = mkArityArray("Product", MaxProductArity)
    lazy val FunctionClass  = mkArityArray("Function", MaxFunctionArity, 0)
    lazy val AbstractFunctionClass = mkArityArray("runtime.AbstractFunction", MaxFunctionArity, 0)
    lazy val isProductNClass = ProductClass.toSet
    def wrapArrayMethodName(elemtp: Type): TermName = elemtp.typeSymbol match {
      case ByteClass    => nme.wrapByteArray
      case ShortClass   => nme.wrapShortArray
      case CharClass    => nme.wrapCharArray
      case IntClass     => nme.wrapIntArray
      case LongClass    => nme.wrapLongArray
      case FloatClass   => nme.wrapFloatArray
      case DoubleClass  => nme.wrapDoubleArray
      case BooleanClass => nme.wrapBooleanArray
      case UnitClass    => nme.wrapUnitArray
      case _        =>
        if ((elemtp <:< AnyRefClass.tpe) && !isPhantomClass(elemtp.typeSymbol)) nme.wrapRefArray
        else nme.genericWrapArray
    }

    def tupleField(n: Int, j: Int) = getMember(TupleClass(n), nme.productAccessorName(j))
    def isTupleType(tp: Type): Boolean = isTupleType(tp, false)
    def isTupleTypeOrSubtype(tp: Type): Boolean = isTupleType(tp, true)
      private def isTupleType(tp: Type, subtypeOK: Boolean) = tp.normalize match {
        case TypeRef(_, sym, args) if args.nonEmpty =>
          val len = args.length
          len <= MaxTupleArity && {
            val tsym = TupleClass(len)
            (sym == tsym) || (subtypeOK && !tp.isHigherKinded && sym.isSubClass(tsym))
          }
        case _ => false
      }

      def tupleType(elems: List[Type]) = {
        val len = elems.length
        if (len <= MaxTupleArity) {
          val sym = TupleClass(len)
          typeRef(sym.typeConstructor.prefix, sym, elems)
        } else NoType
      }

    lazy val ProductRootClass: Symbol = getRequiredClass("scala.Product")
      def Product_productArity = getMember(ProductRootClass, nme.productArity)
      def Product_productElement = getMember(ProductRootClass, nme.productElement)
      // def Product_productElementName = getMember(ProductRootClass, nme.productElementName)
      def Product_iterator = getMember(ProductRootClass, nme.productIterator)
      def Product_productPrefix = getMember(ProductRootClass, nme.productPrefix)
      def Product_canEqual = getMember(ProductRootClass, nme.canEqual_)

      def productProj(z:Symbol, j: Int): Symbol = getMember(z, nme.productAccessorName(j))
      def productProj(n: Int,   j: Int): Symbol = productProj(ProductClass(n), j)

      /** returns true if this type is exactly ProductN[T1,...,Tn], not some subclass */
      def isExactProductType(tp: Type): Boolean = isProductNClass(tp.typeSymbol)

      def productType(elems: List[Type]) = {
        if (elems.isEmpty) UnitClass.tpe
        else {
          val len = elems.length
          if (len <= MaxProductArity) {
            val sym = ProductClass(len)
            typeRef(sym.typeConstructor.prefix, sym, elems)
          }
          else NoType
        }
      }

    /** if tpe <: ProductN[T1,...,TN], returns List(T1,...,TN) else Nil */
    def getProductArgs(tpe: Type): List[Type] = tpe.baseClasses find isProductNClass match {
      case Some(x)  => tpe.baseType(x).typeArgs
      case _        => Nil
    }

    def unapplyUnwrap(tpe:Type) = tpe.finalResultType.normalize match {
      case RefinedType(p :: _, _) => p.normalize
      case tp                     => tp
    }

    def functionApply(n: Int) = getMember(FunctionClass(n), nme.apply)
    def functionType(formals: List[Type], restpe: Type) = {
      val len = formals.length
      if (len <= MaxFunctionArity) {
        val sym = FunctionClass(len)
        typeRef(sym.typeConstructor.prefix, sym, formals :+ restpe)
      } else NoType
    }

    def abstractFunctionForFunctionType(tp: Type) = tp.normalize match {
      case tr @ TypeRef(_, _, args) if isFunctionType(tr) =>
        val sym = AbstractFunctionClass(args.length - 1)
        typeRef(sym.typeConstructor.prefix, sym, args)
      case _ =>
        NoType
    }

    def isFunctionType(tp: Type): Boolean = tp.normalize match {
      case TypeRef(_, sym, args) if args.nonEmpty =>
        val len = args.length
        len < MaxFunctionArity && sym == FunctionClass(len - 1)
      case _ =>
        false
    }

    def isSeqType(tp: Type) = elementType(SeqClass, tp.normalize) != NoType

    def elementType(container: Symbol, tp: Type): Type = tp match {
      case TypeRef(_, `container`, arg :: Nil)  => arg
      case _                                    => NoType
    }

    def seqType(arg: Type)       = appliedType(SeqClass.typeConstructor, List(arg))
    def arrayType(arg: Type)     = appliedType(ArrayClass.typeConstructor, List(arg))
    def byNameType(arg: Type)    = appliedType(ByNameParamClass.typeConstructor, List(arg))
    def iteratorOfType(tp: Type) = appliedType(IteratorClass.typeConstructor, List(tp))

    lazy val StringArray   = arrayType(StringClass.tpe)
    lazy val ObjectArray   = arrayType(ObjectClass.tpe)

    def ClassType(arg: Type) =
      if (phase.erasedTypes || forMSIL) ClassClass.tpe
      else appliedType(ClassClass.typeConstructor, List(arg))

    def vmClassType(arg: Type): Type = ClassType(arg)
    def vmSignature(sym: Symbol, info: Type): String = signature(info)    // !!!

    /** Given a class symbol C with type parameters T1, T2, ... Tn
     *  which have upper/lower bounds LB1/UB1, LB1/UB2, ..., LBn/UBn,
     *  returns an existential type of the form
     *
     *    C[E1, ..., En] forSome { E1 >: LB1 <: UB1 ... en >: LBn <: UBn }.
     */
    def classExistentialType(clazz: Symbol): Type =
      newExistentialType(clazz.typeParams, clazz.tpe)

    /** Given type U, creates a Type representing Class[_ <: U].
     */
    def boundedClassType(upperBound: Type) =
      appliedTypeAsUpperBounds(ClassClass.typeConstructor, List(upperBound))

    /** To avoid unchecked warnings on polymorphic classes, translate
     *  a Foo[T] into a Foo[_] for use in the pattern matcher.
     */
    @deprecated("Use classExistentialType", "2.10.0")
    def typeCaseType(clazz: Symbol): Type = classExistentialType(clazz)

    //
    // .NET backend
    //

    lazy val ComparatorClass = getRequiredClass("scala.runtime.Comparator")
    // System.ValueType
    lazy val ValueTypeClass: Symbol = getClass(sn.ValueType)
    // System.MulticastDelegate
    lazy val DelegateClass: Symbol = getClass(sn.Delegate)
    var Delegate_scalaCallers: List[Symbol] = List() // Syncnote: No protection necessary yet as only for .NET where reflection is not supported.
    // Symbol -> (Symbol, Type): scalaCaller -> (scalaMethodSym, DelegateType)
    // var Delegate_scalaCallerInfos: HashMap[Symbol, (Symbol, Type)] = _
    lazy val Delegate_scalaCallerTargets: mutable.HashMap[Symbol, Symbol] = mutable.HashMap()

    def isCorrespondingDelegate(delegateType: Type, functionType: Type): Boolean = {
      isSubType(delegateType, DelegateClass.tpe) &&
      (delegateType.member(nme.apply).tpe match {
      	case MethodType(delegateParams, delegateReturn) =>
      	  isFunctionType(functionType) &&
      	  (functionType.normalize match {
      	    case TypeRef(_, _, args) =>
      	      (delegateParams.map(pt => {
                      if (pt.tpe == AnyClass.tpe) definitions.ObjectClass.tpe else pt})
      	       ::: List(delegateReturn)) == args
      	    case _ => false
      	  })
        case _ => false
      })
    }

    // members of class scala.Any
    lazy val Any_==       = enterNewMethod(AnyClass, nme.EQ, anyparam, booltype, FINAL)
    lazy val Any_!=       = enterNewMethod(AnyClass, nme.NE, anyparam, booltype, FINAL)
    lazy val Any_equals   = enterNewMethod(AnyClass, nme.equals_, anyparam, booltype)
    lazy val Any_hashCode = enterNewMethod(AnyClass, nme.hashCode_, Nil, inttype)
    lazy val Any_toString = enterNewMethod(AnyClass, nme.toString_, Nil, stringtype)
    lazy val Any_##       = enterNewMethod(AnyClass, nme.HASHHASH, Nil, inttype, FINAL)

    // Any_getClass requires special handling.  The return type is determined on
    // a per-call-site basis as if the function being called were actually:
    //
    //    // Assuming `target.getClass()`
    //    def getClass[T](target: T): Class[_ <: T]
    //
    // Since getClass is not actually a polymorphic method, this requires compiler
    // participation.  At the "Any" level, the return type is Class[_] as it is in
    // java.lang.Object.  Java also special cases the return type.
    lazy val Any_getClass     = enterNewMethod(AnyClass, nme.getClass_, Nil, getMember(ObjectClass, nme.getClass_).tpe.resultType, DEFERRED)
    lazy val Any_isInstanceOf = newT1NullaryMethod(AnyClass, nme.isInstanceOf_, FINAL)(_ => booltype)
    lazy val Any_asInstanceOf = newT1NullaryMethod(AnyClass, nme.asInstanceOf_, FINAL)(_.typeConstructor)

  // A type function from T => Class[U], used to determine the return
    // type of getClass calls.  The returned type is:
    //
    //  1. If T is a value type, Class[T].
    //  2. If T is a phantom type (Any or AnyVal), Class[_].
    //  3. If T is a local class, Class[_ <: |T|].
    //  4. Otherwise, Class[_ <: T].
    //
    // Note: AnyVal cannot be Class[_ <: AnyVal] because if the static type of the
    // receiver is AnyVal, it implies the receiver is boxed, so the correct
    // class object is that of java.lang.Integer, not Int.
    //
    // TODO: If T is final, return type could be Class[T].  Should it?
    def getClassReturnType(tp: Type): Type = {
      val sym     = tp.typeSymbol

      if (phase.erasedTypes) ClassClass.tpe
<<<<<<< HEAD
      else if (isValueClass(sym)) ClassType(tp.widen)
=======
      else if (isPrimitiveValueClass(sym)) ClassType(tp.widen)
>>>>>>> 54e284d6
      else {
        val eparams    = typeParamsToExistentials(ClassClass, ClassClass.typeParams)
        val upperBound = (
          if (isPhantomClass(sym)) AnyClass.tpe
          else if (sym.isLocalClass) erasure.intersectionDominator(tp.parents)
          else tp.widen
        )

        existentialAbstraction(
          eparams,
          ClassType(eparams.head setInfo TypeBounds.upper(upperBound) tpe)
        )
      }
    }

    /** Remove references to class Object (other than the head) in a list of parents */
    def removeLaterObjects(tps: List[Type]): List[Type] = tps match {
      case Nil      => Nil
      case x :: xs  => x :: xs.filterNot(_.typeSymbol == ObjectClass)
    }
    /** Remove all but one reference to class Object from a list of parents. */
    def removeRedundantObjects(tps: List[Type]): List[Type] = tps match {
      case Nil      => Nil
<<<<<<< HEAD
      case x :: xs  => 
=======
      case x :: xs  =>
>>>>>>> 54e284d6
        if (x.typeSymbol == ObjectClass)
          x :: xs.filterNot(_.typeSymbol == ObjectClass)
        else
          x :: removeRedundantObjects(xs)
    }
    /** Order a list of types with non-trait classes before others. */
    def classesFirst(tps: List[Type]): List[Type] = {
      val (classes, others) = tps partition (t => t.typeSymbol.isClass && !t.typeSymbol.isTrait)
      if (classes.isEmpty || others.isEmpty || (tps startsWith classes)) tps
      else classes ::: others
    }
    /** The following transformations applied to a list of parents.
     *  If any parent is a class/trait, all parents which normalize to
     *  Object are discarded.  Otherwise, all parents which normalize
     *  to Object except the first one found are discarded.
     */
    def normalizedParents(parents: List[Type]): List[Type] = {
      if (parents exists (t => (t.typeSymbol ne ObjectClass) && t.typeSymbol.isClass))
        parents filterNot (_.typeSymbol eq ObjectClass)
      else
        removeRedundantObjects(parents)
    }
    def parentsString(parents: List[Type]) =
      normalizedParents(parents) mkString " with "

    // members of class java.lang.{ Object, String }
    lazy val Object_## = enterNewMethod(ObjectClass, nme.HASHHASH, Nil, inttype, FINAL)
    lazy val Object_== = enterNewMethod(ObjectClass, nme.EQ, anyrefparam, booltype, FINAL)
    lazy val Object_!= = enterNewMethod(ObjectClass, nme.NE, anyrefparam, booltype, FINAL)
    lazy val Object_eq = enterNewMethod(ObjectClass, nme.eq, anyrefparam, booltype, FINAL)
    lazy val Object_ne = enterNewMethod(ObjectClass, nme.ne, anyrefparam, booltype, FINAL)
    lazy val Object_isInstanceOf = newT1NoParamsMethod(ObjectClass, nme.isInstanceOf_Ob, FINAL | SYNTHETIC)(_ => booltype)
    lazy val Object_asInstanceOf = newT1NoParamsMethod(ObjectClass, nme.asInstanceOf_Ob, FINAL | SYNTHETIC)(_.typeConstructor)
    lazy val Object_synchronized = newPolyMethod(1, ObjectClass, nme.synchronized_, FINAL)(tps =>
      (Some(List(tps.head.typeConstructor)), tps.head.typeConstructor)
    )
    lazy val String_+ = enterNewMethod(StringClass, nme.raw.PLUS, anyparam, stringtype, FINAL)

    def Object_getClass  = getMember(ObjectClass, nme.getClass_)
    def Object_clone     = getMember(ObjectClass, nme.clone_)
    def Object_finalize  = getMember(ObjectClass, nme.finalize_)
    def Object_notify    = getMember(ObjectClass, nme.notify_)
    def Object_notifyAll = getMember(ObjectClass, nme.notifyAll_)
    def Object_equals    = getMember(ObjectClass, nme.equals_)
    def Object_hashCode  = getMember(ObjectClass, nme.hashCode_)
    def Object_toString  = getMember(ObjectClass, nme.toString_)

    // boxed classes
    lazy val ObjectRefClass         = getRequiredClass("scala.runtime.ObjectRef")
    lazy val VolatileObjectRefClass = getRequiredClass("scala.runtime.VolatileObjectRef")
    lazy val BoxesRunTimeClass      = getRequiredModule("scala.runtime.BoxesRunTime")
    lazy val BoxedNumberClass       = getClass(sn.BoxedNumber)
    lazy val BoxedCharacterClass    = getClass(sn.BoxedCharacter)
    lazy val BoxedBooleanClass      = getClass(sn.BoxedBoolean)
    lazy val BoxedByteClass         = getRequiredClass("java.lang.Byte")
    lazy val BoxedShortClass        = getRequiredClass("java.lang.Short")
    lazy val BoxedIntClass          = getRequiredClass("java.lang.Integer")
    lazy val BoxedLongClass         = getRequiredClass("java.lang.Long")
    lazy val BoxedFloatClass        = getRequiredClass("java.lang.Float")
    lazy val BoxedDoubleClass       = getRequiredClass("java.lang.Double")

    lazy val BoxedUnitClass         = getRequiredClass("scala.runtime.BoxedUnit")
    lazy val BoxedUnitModule        = getRequiredModule("scala.runtime.BoxedUnit")
      def BoxedUnit_UNIT = getMember(BoxedUnitModule, nme.UNIT)
      def BoxedUnit_TYPE = getMember(BoxedUnitModule, nme.TYPE_)

    // Annotation base classes
    lazy val AnnotationClass            = getRequiredClass("scala.annotation.Annotation")
    lazy val ClassfileAnnotationClass   = getRequiredClass("scala.annotation.ClassfileAnnotation")
    lazy val StaticAnnotationClass      = getRequiredClass("scala.annotation.StaticAnnotation")

    // Annotations
    lazy val BridgeClass                = getRequiredClass("scala.annotation.bridge")
    lazy val ElidableMethodClass        = getRequiredClass("scala.annotation.elidable")
    lazy val ImplicitNotFoundClass      = getRequiredClass("scala.annotation.implicitNotFound")
    lazy val MigrationAnnotationClass   = getRequiredClass("scala.annotation.migration")
    lazy val ScalaStrictFPAttr          = getRequiredClass("scala.annotation.strictfp")
    lazy val SerializableAttr           = getRequiredClass("scala.annotation.serializable") // @serializable is deprecated
    lazy val SwitchClass                = getRequiredClass("scala.annotation.switch")
    lazy val TailrecClass               = getRequiredClass("scala.annotation.tailrec")
    lazy val VarargsClass               = getRequiredClass("scala.annotation.varargs")
    lazy val uncheckedStableClass       = getRequiredClass("scala.annotation.unchecked.uncheckedStable")
    lazy val uncheckedVarianceClass     = getRequiredClass("scala.annotation.unchecked.uncheckedVariance")

    lazy val BeanPropertyAttr           = getRequiredClass("scala.beans.BeanProperty")
    lazy val BooleanBeanPropertyAttr    = getRequiredClass("scala.beans.BooleanBeanProperty")
    lazy val CloneableAttr              = getRequiredClass("scala.cloneable")
    lazy val DeprecatedAttr             = getRequiredClass("scala.deprecated")
    lazy val DeprecatedNameAttr         = getRequiredClass("scala.deprecatedName")
    lazy val NativeAttr                 = getRequiredClass("scala.native")
    lazy val RemoteAttr                 = getRequiredClass("scala.remote")
    lazy val ScalaInlineClass           = getRequiredClass("scala.inline")
    lazy val ScalaNoInlineClass         = getRequiredClass("scala.noinline")
    lazy val SerialVersionUIDAttr       = getRequiredClass("scala.SerialVersionUID")
    lazy val SpecializedClass           = getRequiredClass("scala.specialized")
    lazy val ThrowsClass                = getRequiredClass("scala.throws")
    lazy val TransientAttr              = getRequiredClass("scala.transient")
    lazy val UncheckedClass             = getRequiredClass("scala.unchecked")
    lazy val VolatileAttr               = getRequiredClass("scala.volatile")

    // Meta-annotations
    lazy val BeanGetterTargetClass      = getMetaAnnotation("beanGetter")
    lazy val BeanSetterTargetClass      = getMetaAnnotation("beanSetter")
    lazy val FieldTargetClass           = getMetaAnnotation("field")
    lazy val GetterTargetClass          = getMetaAnnotation("getter")
    lazy val ParamTargetClass           = getMetaAnnotation("param")
    lazy val SetterTargetClass          = getMetaAnnotation("setter")
    // TODO: module, moduleClass? package, packageObject?

    private def getMetaAnnotation(name: String) = getRequiredClass("scala.annotation.meta." + name)
    def isMetaAnnotation(sym: Symbol): Boolean = metaAnnotations(sym) || (
      // Trying to allow for deprecated locations
      sym.isAliasType && isMetaAnnotation(sym.info.typeSymbol)
    )
    lazy val metaAnnotations = Set(
      FieldTargetClass, ParamTargetClass,
      GetterTargetClass, SetterTargetClass,
      BeanGetterTargetClass, BeanSetterTargetClass
    )

    lazy val AnnotationDefaultAttr: Symbol = {
      val attr = enterNewClass(RuntimePackageClass, tpnme.AnnotationDefaultATTR, List(AnnotationClass.typeConstructor))
      // This attribute needs a constructor so that modifiers in parsed Java code make sense
      attr.info.decls enter attr.newClassConstructor(NoPosition)
      attr
    }

    def getPackageObjectClass(fullname: String): Symbol =
      getPackageObject(fullname).companionClass

    def getPackageObject(fullname: String): Symbol =
      getModule(newTermName(fullname)).info member nme.PACKAGE

    def getModule(fullname: Name): Symbol =
      getModuleOrClass(fullname.toTermName)

    def getClass(fullname: Name): Symbol = {
      var result = getModuleOrClass(fullname.toTypeName)
      while (result.isAliasType) result = result.info.typeSymbol
      result
    }

    def getRequiredModule(fullname: String): Symbol =
      getModule(newTermNameCached(fullname))
    def getRequiredClass(fullname: String): Symbol =
      getClass(newTypeNameCached(fullname))

    def getClassIfDefined(fullname: String): Symbol =
      getClassIfDefined(newTypeName(fullname))
    def getClassIfDefined(fullname: Name): Symbol =
      try getClass(fullname.toTypeName)
      catch { case _: MissingRequirementError => NoSymbol }

    def getModuleIfDefined(fullname: String): Symbol =
      getModuleIfDefined(newTermName(fullname))
    def getModuleIfDefined(fullname: Name): Symbol =
      try getModule(fullname.toTermName)
      catch { case _: MissingRequirementError => NoSymbol }

    def termMember(owner: Symbol, name: String): Symbol = owner.info.member(newTermName(name))
    def typeMember(owner: Symbol, name: String): Symbol = owner.info.member(newTypeName(name))

    def getMember(owner: Symbol, name: Name): Symbol = {
      if (owner == NoSymbol) NoSymbol
      else owner.info.nonPrivateMember(name) match {
        case NoSymbol => throw new FatalError(owner + " does not have a member " + name)
        case result   => result
      }
    }
    def packageExists(packageName: String): Boolean =
      getModuleIfDefined(packageName).isPackage

    private def getModuleOrClass(path: Name, len: Int): Symbol = {
      val point = path lastPos('.', len - 1)
      val owner =
        if (point > 0) getModuleOrClass(path.toTermName, point)
        else RootClass
      val name = path subName (point + 1, len)
      val sym = owner.info member name
      val result = if (path.isTermName) sym.suchThat(_ hasFlag MODULE) else sym
      if (result != NoSymbol) result
      else {
        if (settings.debug.value) { log(sym.info); log(sym.info.members) }//debug
        missingHook(owner, name) orElse {
          MissingRequirementError.notFound((if (path.isTermName) "object " else "class ")+path)
        }
      }
    }

    /** If you're looking for a class, pass a type name.
     *  If a module, a term name.
     */
    private def getModuleOrClass(path: Name): Symbol = getModuleOrClass(path, path.length)

    private def newAlias(owner: Symbol, name: TypeName, alias: Type): Symbol =
      owner.newAliasType(name) setInfoAndEnter alias

    private def specialPolyClass(name: TypeName, flags: Long)(parentFn: Symbol => Type): Symbol = {
      val clazz   = enterNewClass(ScalaPackageClass, name, Nil)
      val tparam  = clazz.newSyntheticTypeParam("T0", flags)
      val parents = List(AnyRefClass.tpe, parentFn(tparam))

      clazz setInfo GenPolyType(List(tparam), ClassInfoType(parents, newScope, clazz))
    }

    def newPolyMethod(typeParamCount: Int, owner: Symbol, name: TermName, flags: Long)(createFn: PolyMethodCreator): Symbol = {
      val msym    = owner.newMethod(name.encode, NoPosition, flags)
      val tparams = msym.newSyntheticTypeParams(typeParamCount)
      val mtpe    = createFn(tparams) match {
        case (Some(formals), restpe) => MethodType(msym.newSyntheticValueParams(formals), restpe)
        case (_, restpe)             => NullaryMethodType(restpe)
      }

      msym setInfoAndEnter polyType(tparams, mtpe)
    }

    /** T1 means one type parameter.
     */
    def newT1NullaryMethod(owner: Symbol, name: TermName, flags: Long)(createFn: Symbol => Type): Symbol = {
      newPolyMethod(1, owner, name, flags)(tparams => (None, createFn(tparams.head)))
    }
    def newT1NoParamsMethod(owner: Symbol, name: TermName, flags: Long)(createFn: Symbol => Type): Symbol = {
      newPolyMethod(1, owner, name, flags)(tparams => (Some(Nil), createFn(tparams.head)))
    }

    lazy val boxedClassValues = boxedClass.values.toSet
    lazy val isUnbox = unboxMethod.values.toSet
    lazy val isBox = boxMethod.values.toSet

    /** Is symbol a phantom class for which no runtime representation exists? */
    lazy val isPhantomClass = Set[Symbol](AnyClass, AnyValClass, NullClass, NothingClass)

    /** Is the symbol that of a parent which is added during parsing? */
    lazy val isPossibleSyntheticParent = ProductClass.toSet[Symbol] + ProductRootClass + SerializableClass

    lazy val scalaValueClassesSet = ScalaValueClasses.toSet
    private lazy val boxedValueClassesSet = boxedClass.values.toSet + BoxedUnitClass

    /** Now that AnyVal is unsealing we need less ambiguous names
     *  for when we need to distinguish the Nine Original AnyVals
     *  from the heathen masses.
     */
    def isPrimitiveValueClass(sym: Symbol) = scalaValueClassesSet(sym)

    /** Is symbol a value class? */
<<<<<<< HEAD
    def isValueClass(sym: Symbol)         = scalaValueClassesSet(sym)
    def isNonUnitValueClass(sym: Symbol)  = isValueClass(sym) && (sym != UnitClass)
    def isSpecializableClass(sym: Symbol) = isValueClass(sym) || (sym == AnyRefClass)
=======
    def isPrimitiveValueClass(sym: Symbol) = scalaValueClassesSet(sym)
    def isNonUnitValueClass(sym: Symbol) = (sym != UnitClass) && isPrimitiveValueClass(sym)
>>>>>>> 54e284d6
    def isScalaValueType(tp: Type) = scalaValueClassesSet(tp.typeSymbol)

    /** Is symbol a boxed value class, e.g. java.lang.Integer? */
    def isBoxedValueClass(sym: Symbol) = boxedValueClassesSet(sym)

    /** If symbol is a value class (boxed or not), return the unboxed
     *  value class.  Otherwise, NoSymbol.
     */
    def unboxedValueClass(sym: Symbol): Symbol =
      if (isPrimitiveValueClass(sym)) sym
      else if (sym == BoxedUnitClass) UnitClass
      else boxedClass.map(_.swap).getOrElse(sym, NoSymbol)

    /** Is type's symbol a numeric value class? */
    def isNumericValueType(tp: Type): Boolean = tp match {
      case TypeRef(_, sym, _) => isNumericValueClass(sym)
      case _ => false
    }

    // todo: reconcile with javaSignature!!!
    def signature(tp: Type): String = {
      def erasure(tp: Type): Type = tp match {
        case st: SubType => erasure(st.supertype)
        case RefinedType(parents, _) => erasure(parents.head)
        case _ => tp
      }
      def flatNameString(sym: Symbol, separator: Char): String =
        if (sym == NoSymbol) ""   // be more resistant to error conditions, e.g. neg/t3222.scala
        else if (sym.owner.isPackageClass) sym.javaClassName
        else flatNameString(sym.owner, separator) + nme.NAME_JOIN_STRING + sym.simpleName
      def signature1(etp: Type): String = {
        if (etp.typeSymbol == ArrayClass) "[" + signature1(erasure(etp.normalize.typeArgs.head))
        else if (isPrimitiveValueClass(etp.typeSymbol)) abbrvTag(etp.typeSymbol).toString()
        else "L" + flatNameString(etp.typeSymbol, '/') + ";"
      }
      val etp = erasure(tp)
      if (etp.typeSymbol == ArrayClass) signature1(etp)
      else flatNameString(etp.typeSymbol, '.')
    }

    /** getModule2/getClass2 aren't needed at present but may be again,
     *  so for now they're mothballed.
     */
    // def getModule2(name1: Name, name2: Name) = {
    //   try getModuleOrClass(name1.toTermName)
    //   catch { case ex1: FatalError =>
    //     try getModuleOrClass(name2.toTermName)
    //     catch { case ex2: FatalError => throw ex1 }
    //   }
    // }
    // def getClass2(name1: Name, name2: Name) = {
    //   try {
    //     val result = getModuleOrClass(name1.toTypeName)
    //     if (result.isAliasType) getClass(name2) else result
    //   }
    //   catch { case ex1: FatalError =>
    //     try getModuleOrClass(name2.toTypeName)
    //     catch { case ex2: FatalError => throw ex1 }
    //   }
    // }

    /** Surgery on the value classes.  Without this, AnyVals defined in source
     *  files end up with an AnyRef parent.  It is likely there is a better way
     *  to evade that AnyRef.
     */
    private def setParents(sym: Symbol, parents: List[Type]): Symbol = sym.rawInfo match {
      case ClassInfoType(_, scope, clazz) =>
        sym setInfo ClassInfoType(parents, scope, clazz)
      case _ =>
        sym
    }

    def init() {
      if (isInitialized) return

      EmptyPackageClass setInfo ClassInfoType(Nil, newPackageScope(EmptyPackageClass), EmptyPackageClass)
      EmptyPackage setInfo EmptyPackageClass.tpe

      RootClass.info.decls enter EmptyPackage
      RootClass.info.decls enter RootPackage

      val forced = List( // force initialization of every symbol that is entered as a side effect
        AnnotationDefaultAttr, // #2264
        RepeatedParamClass,
        JavaRepeatedParamClass,
        ByNameParamClass,
        AnyClass,
        AnyRefClass,
        AnyValClass,
        NullClass,
        NothingClass,
        SingletonClass,
        EqualsPatternClass,
        Any_==,
        Any_!=,
        Any_equals,
        Any_hashCode,
        Any_toString,
        Any_getClass,
        Any_isInstanceOf,
        Any_asInstanceOf,
        Any_##,
        Object_eq,
        Object_ne,
        Object_==,
        Object_!=,
        Object_##,
        Object_synchronized,
        Object_isInstanceOf,
        Object_asInstanceOf,
        String_+,
<<<<<<< HEAD
        ComparableClass
=======
        ComparableClass,
        JavaSerializableClass
>>>>>>> 54e284d6
      )

      isInitialized = true
    } //init

    var nbScalaCallers: Int = 0
    def newScalaCaller(delegateType: Type): Symbol = {
      assert(forMSIL, "scalaCallers can only be created if target is .NET")
      // object: reference to object on which to call (scala-)method
      val paramTypes: List[Type] = List(ObjectClass.tpe)
      val name = newTermName("$scalaCaller$$" + nbScalaCallers)
      // tparam => resultType, which is the resultType of PolyType, i.e. the result type after applying the
      // type parameter =-> a MethodType in this case
      // TODO: set type bounds manually (-> MulticastDelegate), see newTypeParam
      val newCaller = enterNewMethod(DelegateClass, name, paramTypes, delegateType, FINAL | STATIC)
      // val newCaller = newPolyMethod(DelegateClass, name,
      // tparam => MethodType(paramTypes, tparam.typeConstructor)) setFlag (FINAL | STATIC)
      Delegate_scalaCallers = Delegate_scalaCallers ::: List(newCaller)
      nbScalaCallers += 1
      newCaller
    }

    // def addScalaCallerInfo(scalaCaller: Symbol, methSym: Symbol, delType: Type) {
    // assert(Delegate_scalaCallers contains scalaCaller)
    // Delegate_scalaCallerInfos += (scalaCaller -> (methSym, delType))
    // }

    def addScalaCallerInfo(scalaCaller: Symbol, methSym: Symbol) {
      assert(Delegate_scalaCallers contains scalaCaller)
      Delegate_scalaCallerTargets += (scalaCaller -> methSym)
    }
  }
}<|MERGE_RESOLUTION|>--- conflicted
+++ resolved
@@ -230,14 +230,6 @@
     def Predef_AnyRef = AnyRefModule
 
     lazy val AnyValClass = ScalaPackageClass.info member tpnme.AnyVal orElse {
-      val anyval    = enterNewClass(ScalaPackageClass, tpnme.AnyVal, List(AnyClass.tpe, NotNullClass.tpe), 0L)
-      val av_constr = anyval.newClassConstructor(NoPosition)
-      anyval.info.decls enter av_constr
-      anyval
-    }
-      lazy val AnyVal_getClass = enterNewMethod(AnyValClass, nme.getClass_, Nil, getClassReturnType(AnyValClass.tpe))
-
-    lazy val AnyValClass = ScalaPackageClass.info member tpnme.AnyVal orElse {
       val anyval    = enterNewClass(ScalaPackageClass, tpnme.AnyVal, List(AnyClass.tpe, NotNullClass.tpe), ABSTRACT)
       val av_constr = anyval.newClassConstructor(NoPosition)
       anyval.info.decls enter av_constr
@@ -302,10 +294,7 @@
       def Predef_identity = getMember(PredefModule, nme.identity)
       def Predef_conforms = getMember(PredefModule, nme.conforms)
       def Predef_wrapRefArray = getMember(PredefModule, nme.wrapRefArray)
-<<<<<<< HEAD
       def Predef_??? = getMember(PredefModule, nme.???)
-=======
->>>>>>> 54e284d6
 
     /** Is `sym` a member of Predef with the given name?
      *  Note: DON't replace this by sym == Predef_conforms/etc, as Predef_conforms is a `def`
@@ -352,11 +341,7 @@
     lazy val TypeConstraintClass   = getRequiredClass("scala.annotation.TypeConstraint")
     lazy val SingletonClass        = enterNewClass(ScalaPackageClass, tpnme.Singleton, anyparam, ABSTRACT | TRAIT | FINAL)
     lazy val SerializableClass     = getRequiredClass("scala.Serializable")
-<<<<<<< HEAD
-    lazy val JavaSerializableClass = getClass(sn.JavaSerializable)
-=======
     lazy val JavaSerializableClass = getClass(sn.JavaSerializable) modifyInfo fixupAsAnyTrait
->>>>>>> 54e284d6
     lazy val ComparableClass       = getRequiredClass("java.lang.Comparable") modifyInfo fixupAsAnyTrait
     lazy val JavaCloneableClass    = getRequiredClass("java.lang.Cloneable")
     lazy val RemoteInterfaceClass  = getRequiredClass("java.rmi.Remote")
@@ -732,11 +717,7 @@
       val sym     = tp.typeSymbol
 
       if (phase.erasedTypes) ClassClass.tpe
-<<<<<<< HEAD
-      else if (isValueClass(sym)) ClassType(tp.widen)
-=======
       else if (isPrimitiveValueClass(sym)) ClassType(tp.widen)
->>>>>>> 54e284d6
       else {
         val eparams    = typeParamsToExistentials(ClassClass, ClassClass.typeParams)
         val upperBound = (
@@ -760,11 +741,7 @@
     /** Remove all but one reference to class Object from a list of parents. */
     def removeRedundantObjects(tps: List[Type]): List[Type] = tps match {
       case Nil      => Nil
-<<<<<<< HEAD
-      case x :: xs  => 
-=======
       case x :: xs  =>
->>>>>>> 54e284d6
         if (x.typeSymbol == ObjectClass)
           x :: xs.filterNot(_.typeSymbol == ObjectClass)
         else
@@ -1003,22 +980,11 @@
     lazy val scalaValueClassesSet = ScalaValueClasses.toSet
     private lazy val boxedValueClassesSet = boxedClass.values.toSet + BoxedUnitClass
 
-    /** Now that AnyVal is unsealing we need less ambiguous names
-     *  for when we need to distinguish the Nine Original AnyVals
-     *  from the heathen masses.
-     */
+    /** Is symbol a value class? */
     def isPrimitiveValueClass(sym: Symbol) = scalaValueClassesSet(sym)
-
-    /** Is symbol a value class? */
-<<<<<<< HEAD
-    def isValueClass(sym: Symbol)         = scalaValueClassesSet(sym)
-    def isNonUnitValueClass(sym: Symbol)  = isValueClass(sym) && (sym != UnitClass)
-    def isSpecializableClass(sym: Symbol) = isValueClass(sym) || (sym == AnyRefClass)
-=======
-    def isPrimitiveValueClass(sym: Symbol) = scalaValueClassesSet(sym)
-    def isNonUnitValueClass(sym: Symbol) = (sym != UnitClass) && isPrimitiveValueClass(sym)
->>>>>>> 54e284d6
-    def isScalaValueType(tp: Type) = scalaValueClassesSet(tp.typeSymbol)
+    def isNonUnitValueClass(sym: Symbol)   = isPrimitiveValueClass(sym) && (sym != UnitClass)
+    def isSpecializableClass(sym: Symbol)  = isPrimitiveValueClass(sym) || (sym == AnyRefClass)
+    def isScalaValueType(tp: Type)         = scalaValueClassesSet(tp.typeSymbol)
 
     /** Is symbol a boxed value class, e.g. java.lang.Integer? */
     def isBoxedValueClass(sym: Symbol) = boxedValueClassesSet(sym)
@@ -1129,12 +1095,8 @@
         Object_isInstanceOf,
         Object_asInstanceOf,
         String_+,
-<<<<<<< HEAD
-        ComparableClass
-=======
         ComparableClass,
         JavaSerializableClass
->>>>>>> 54e284d6
       )
 
       isInitialized = true
