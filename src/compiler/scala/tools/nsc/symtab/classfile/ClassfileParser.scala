/* NSC -- new Scala compiler
 * Copyright 2005-2013 LAMP/EPFL
 * @author  Martin Odersky
 */

package scala
package tools.nsc
package symtab
package classfile

import java.io.{ File, IOException }
import java.lang.Integer.toHexString
import scala.collection.{ mutable, immutable }
import scala.collection.mutable.{ ListBuffer, ArrayBuffer }
import scala.annotation.switch
import scala.reflect.internal.{ JavaAccFlags }
import scala.reflect.internal.pickling.{PickleBuffer, ByteCodecs}
import scala.tools.nsc.io.AbstractFile


/** This abstract class implements a class file parser.
 *
 *  @author Martin Odersky
 *  @version 1.0
 */
abstract class ClassfileParser {
  val global: Global
  import global._
  import definitions._
  import scala.reflect.internal.ClassfileConstants._
  import Flags._

  protected var in: AbstractFileReader = _  // the class file reader
  protected var clazz: Symbol = _           // the class symbol containing dynamic members
  protected var staticModule: Symbol = _    // the module symbol containing static members
  protected var instanceScope: Scope = _    // the scope of all instance definitions
  protected var staticScope: Scope = _      // the scope of all static definitions
  protected var pool: ConstantPool = _      // the classfile's constant pool
  protected var isScala: Boolean = _        // does class file describe a scala class?
  protected var isScalaAnnot: Boolean = _   // does class file describe a scala class with its pickled info in an annotation?
  protected var isScalaRaw: Boolean = _     // this class file is a scala class with no pickled info
  protected var busy: Symbol = _            // lock to detect recursive reads
  protected var currentClass: Name = _      // JVM name of the current class
  protected var classTParams = Map[Name,Symbol]()
  protected var srcfile0 : Option[AbstractFile] = None
  protected def moduleClass: Symbol = staticModule.moduleClass
  private var sawPrivateConstructor = false

  private def ownerForFlags(jflags: JavaAccFlags) = if (jflags.isStatic) moduleClass else clazz

  def srcfile = srcfile0

  private def optimized         = global.settings.optimise.value
  private def currentIsTopLevel = !(currentClass.decodedName containsChar '$')

  // u1, u2, and u4 are what these data types are called in the JVM spec.
  // They are an unsigned byte, unsigned char, and unsigned int respectively.
  // We bitmask u1 into an Int to make sure it's 0-255 (and u1 isn't used
  // for much beyond tags) but leave u2 alone as it's already unsigned.
  protected final def u1(): Int = in.nextByte & 0xFF
  protected final def u2(): Int = in.nextChar.toInt
  protected final def u4(): Int = in.nextInt

  private def readInnerClassFlags() = readClassFlags()
  private def readClassFlags()      = JavaAccFlags classFlags u2
  private def readMethodFlags()     = JavaAccFlags methodFlags u2
  private def readFieldFlags()      = JavaAccFlags fieldFlags u2
  private def readTypeName()        = readName().toTypeName
  private def readName()            = pool getName u2
  private def readType()            = pool getType u2

  private object unpickler extends scala.reflect.internal.pickling.UnPickler {
    val global: ClassfileParser.this.global.type = ClassfileParser.this.global
  }

  private def handleMissing(e: MissingRequirementError) = {
    if (settings.debug) e.printStackTrace
    throw new IOException(s"Missing dependency '${e.req}', required by ${in.file}")
  }
  private def handleError(e: Exception) = {
    if (settings.debug) e.printStackTrace()
    throw new IOException(s"class file '${in.file}' is broken\n(${e.getClass}/${e.getMessage})")
  }
  private def mismatchError(c: Symbol) = {
    throw new IOException(s"class file '${in.file}' has location not matching its contents: contains $c")
  }

  private def parseErrorHandler[T]: PartialFunction[Throwable, T] = {
    case e: MissingRequirementError => handleMissing(e)
    case e: RuntimeException        => handleError(e)
  }
  @inline private def pushBusy[T](sym: Symbol)(body: => T): T = {
    if (busy eq sym)
      throw new IOException(s"unsatisfiable cyclic dependency in '$sym'")
    else if ((busy ne null) && (busy ne NoSymbol))
      throw new IOException(s"illegal class file dependency between '$sym' and '$busy'")

    busy = sym
    try body
    catch parseErrorHandler
    finally busy = NoSymbol
  }
  @inline private def raiseLoaderLevel[T](body: => T): T = {
    loaders.parentsLevel += 1
    try body
    finally loaders.parentsLevel -= 1
  }

  def parse(file: AbstractFile, root: Symbol): Unit = {
    debuglog("[class] >> " + root.fullName)

    pushBusy(root) {
      this.in           = new AbstractFileReader(file)
      this.clazz        = if (root.isModule) root.companionClass else root
      // WARNING! do no use clazz.companionModule to find staticModule.
      // In a situation where root can be defined, but its companionClass not,
      // this would give incorrect results (see SI-5031 in separate compilation scenario)
      this.staticModule = if (root.isModule) root else root.companionModule
      this.isScala      = false

      parseHeader()
      this.pool = new ConstantPool
      parseClass()
    }
  }

  private def parseHeader() {
    val magic = u4
    if (magic != JAVA_MAGIC)
      abort(s"class file ${in.file} has wrong magic number 0x${toHexString(magic)}")

    val minor, major = u2
    if (major < JAVA_MAJOR_VERSION || major == JAVA_MAJOR_VERSION && minor < JAVA_MINOR_VERSION)
      abort(s"class file ${in.file} has unknown version $major.$minor, should be at least $JAVA_MAJOR_VERSION.$JAVA_MINOR_VERSION")
  }

  class ConstantPool {
    private val len          = u2
    private val starts       = new Array[Int](len)
    private val values       = new Array[AnyRef](len)
    private val internalized = new Array[Name](len)

    { var i = 1
      while (i < starts.length) {
        starts(i) = in.bp
        i += 1
        (u1: @switch) match {
          case CONSTANT_UTF8 | CONSTANT_UNICODE                                => in skip u2
          case CONSTANT_CLASS | CONSTANT_STRING | CONSTANT_METHODTYPE          => in skip 2
          case CONSTANT_METHODHANDLE                                           => in skip 3
          case CONSTANT_FIELDREF | CONSTANT_METHODREF | CONSTANT_INTFMETHODREF => in skip 4
          case CONSTANT_NAMEANDTYPE | CONSTANT_INTEGER | CONSTANT_FLOAT        => in skip 4
          case CONSTANT_INVOKEDYNAMIC                                          => in skip 4
          case CONSTANT_LONG | CONSTANT_DOUBLE                                 => in skip 8 ; i += 1
          case _                                                               => errorBadTag(in.bp - 1)
        }
      }
    }

    def recordAtIndex[T <: AnyRef](value: T, idx: Int): T = {
      values(idx) = value
      value
    }

    def firstExpecting(index: Int, expected: Int): Int = {
      val start = starts(index)
      val first = in.buf(start).toInt
      if (first == expected) start + 1
      else this errorBadTag start
    }

    /** Return the name found at given index. */
    def getName(index: Int): Name = (
      if (index <= 0 || len <= index) errorBadIndex(index)
      else values(index) match {
        case name: Name => name
        case _          =>
          val start = firstExpecting(index, CONSTANT_UTF8)
          recordAtIndex(newTermName(in.buf, start + 2, in.getChar(start).toInt), index)
      }
    )

    /** Return the name found at given index in the constant pool, with '/' replaced by '.'. */
    def getExternalName(index: Int): Name = {
      if (index <= 0 || len <= index)
        errorBadIndex(index)

      if (internalized(index) == null)
        internalized(index) = getName(index).replace('/', '.')

      internalized(index)
    }

    def getClassSymbol(index: Int): Symbol = {
      if (index <= 0 || len <= index) errorBadIndex(index)
      values(index) match {
        case sym: Symbol => sym
        case _           =>
          val result = getClassName(index) match {
            case name if nme.isModuleName(name) => rootMirror getModuleByName name.dropModule
            case name                           => classNameToSymbol(name)
          }
          recordAtIndex(result, index)
      }
    }

    /** Return the external name of the class info structure found at 'index'.
     *  Use 'getClassSymbol' if the class is sure to be a top-level class.
     */
    def getClassName(index: Int): Name = {
      val start = firstExpecting(index, CONSTANT_CLASS)
      getExternalName((in getChar start).toInt)
    }

    /** Return the symbol of the class member at `index`.
     *  The following special cases exist:
     *   - If the member refers to special `MODULE$` static field, return
     *  the symbol of the corresponding module.
     *   - If the member is a field, and is not found with the given name,
     *     another try is made by appending `nme.LOCAL_SUFFIX_STRING`
     *   - If no symbol is found in the right tpe, a new try is made in the
     *     companion class, in case the owner is an implementation class.
     */
    def getMemberSymbol(index: Int, static: Boolean): Symbol = {
      if (index <= 0 || len <= index) errorBadIndex(index)
      var f = values(index).asInstanceOf[Symbol]
      if (f eq null) {
        val start = starts(index)
        val first = in.buf(start).toInt
        if (first != CONSTANT_FIELDREF &&
            first != CONSTANT_METHODREF &&
            first != CONSTANT_INTFMETHODREF) errorBadTag(start)
        val ownerTpe = getClassOrArrayType(in.getChar(start + 1).toInt)
        debuglog("getMemberSymbol(static: " + static + "): owner type: " + ownerTpe + " " + ownerTpe.typeSymbol.originalName)
        val (name0, tpe0) = getNameAndType(in.getChar(start + 3).toInt, ownerTpe)
        debuglog("getMemberSymbol: name and tpe: " + name0 + ": " + tpe0)

        forceMangledName(tpe0.typeSymbol.name, module = false)
        val (name, tpe) = getNameAndType(in.getChar(start + 3).toInt, ownerTpe)
        if (name == nme.MODULE_INSTANCE_FIELD) {
          val index = in.getChar(start + 1).toInt
          val name = getExternalName(in.getChar(starts(index).toInt + 1).toInt)
          //assert(name.endsWith("$"), "Not a module class: " + name)
          f = forceMangledName(name dropRight 1, module = true)
          if (f == NoSymbol)
            f = rootMirror.getModuleByName(name dropRight 1)
        } else {
          val origName = nme.unexpandedName(name)
          val owner = if (static) ownerTpe.typeSymbol.linkedClassOfClass else ownerTpe.typeSymbol
          f = owner.info.findMember(origName, 0, 0, stableOnly = false).suchThat(_.tpe.widen =:= tpe)
          if (f == NoSymbol)
            f = owner.info.findMember(newTermName(origName + nme.LOCAL_SUFFIX_STRING), 0, 0, stableOnly = false).suchThat(_.tpe =:= tpe)
          if (f == NoSymbol) {
            // if it's an impl class, try to find it's static member inside the class
            if (ownerTpe.typeSymbol.isImplClass) {
              f = ownerTpe.findMember(origName, 0, 0, stableOnly = false).suchThat(_.tpe =:= tpe)
            } else {
              log("Couldn't find " + name + ": " + tpe + " inside: \n" + ownerTpe)
              f = tpe match {
                case MethodType(_, _) => owner.newMethod(name.toTermName, owner.pos)
                case _                => owner.newVariable(name.toTermName, owner.pos)
              }
              f setInfo tpe
              log("created fake member " + f.fullName)
            }
          }
        }
        assert(f != NoSymbol,
          s"could not find $name: $tpe in $ownerTpe" + (
            if (settings.debug.value) ownerTpe.members.mkString(", members are:\n  ", "\n  ", "") else ""
          )
        )
        values(index) = f
      }
      f
    }

    /** Return a name and a type at the given index. If the type is a method
     *  type, a dummy symbol is created in `ownerTpe`, which is used as the
     *  owner of its value parameters. This might lead to inconsistencies,
     *  if a symbol of the given name already exists, and has a different
     *  type.
     */
    private def getNameAndType(index: Int, ownerTpe: Type): (Name, Type) = {
      if (index <= 0 || len <= index) errorBadIndex(index)
      values(index) match {
        case p: ((Name @unchecked, Type @unchecked)) => p
        case _                                       =>
          val start = firstExpecting(index, CONSTANT_NAMEANDTYPE)
          val name = getName(in.getChar(start).toInt)
          // create a dummy symbol for method types
          val dummy = ownerTpe.typeSymbol.newMethod(name.toTermName, ownerTpe.typeSymbol.pos)
          val tpe   = getType(dummy, in.getChar(start + 2).toInt)
          // fix the return type, which is blindly set to the class currently parsed
          val restpe = tpe match {
            case MethodType(formals, _) if name == nme.CONSTRUCTOR => MethodType(formals, ownerTpe)
            case _                                                 => tpe
          }
          ((name, restpe))
      }
    }

    /** Return the type of a class constant entry. Since
     *  arrays are considered to be class types, they might
     *  appear as entries in 'newarray' or 'cast' opcodes.
     */
    def getClassOrArrayType(index: Int): Type = (
      if (index <= 0 || len <= index) errorBadIndex(index)
      else values(index) match {
        case tp: Type    => tp
        case cls: Symbol => cls.tpe_*
        case _           =>
          val name = getClassName(index)
          name charAt 0 match {
            case ARRAY_TAG => recordAtIndex(sigToType(null, name), index)
            case _         => recordAtIndex(classNameToSymbol(name), index).tpe_*
          }
      }
    )

    def getType(index: Int): Type              = getType(null, index)
    def getType(sym: Symbol, index: Int): Type = sigToType(sym, getExternalName(index))
    def getSuperClass(index: Int): Symbol      = if (index == 0) AnyClass else getClassSymbol(index)

    private def createConstant(index: Int): Constant = {
      val start = starts(index)
      Constant((in.buf(start).toInt: @switch) match {
        case CONSTANT_STRING  => getName(in.getChar(start + 1).toInt).toString
        case CONSTANT_INTEGER => in.getInt(start + 1)
        case CONSTANT_FLOAT   => in.getFloat(start + 1)
        case CONSTANT_LONG    => in.getLong(start + 1)
        case CONSTANT_DOUBLE  => in.getDouble(start + 1)
        case CONSTANT_CLASS   => getClassOrArrayType(index).typeSymbol.tpe_* // !!! Is this necessary or desirable?
        case _                => errorBadTag(start)
      })
    }
    def getConstant(index: Char): Constant = getConstant(index.toInt)
    def getConstant(index: Int): Constant = (
      if (index <= 0 || len <= index) errorBadIndex(index)
      else values(index) match {
        case  const: Constant => const
        case sym: Symbol      => Constant(sym.tpe_*)
        case tpe: Type        => Constant(tpe)
        case _                => recordAtIndex(createConstant(index), index)
      }
    )

    private def getSubArray(bytes: Array[Byte]): Array[Byte] = {
      val decodedLength = ByteCodecs.decode(bytes)
      val arr           = new Array[Byte](decodedLength)
      System.arraycopy(bytes, 0, arr, 0, decodedLength)
      arr
    }

    def getBytes(index: Int): Array[Byte] = (
      if (index <= 0 || len <= index) errorBadIndex(index)
      else values(index) match {
        case xs: Array[Byte] => xs
        case _               =>
          val start = firstExpecting(index, CONSTANT_UTF8)
          val len   = (in getChar start).toInt
          val bytes = new Array[Byte](len)
          System.arraycopy(in.buf, start + 2, bytes, 0, len)
          recordAtIndex(getSubArray(bytes), index)
      }
    )

    def getBytes(indices: List[Int]): Array[Byte] = {
      val head = indices.head
      values(head) match {
        case xs: Array[Byte] => xs
        case _               =>
          val arr: Array[Byte] = indices.toArray flatMap { index =>
            if (index <= 0 || ConstantPool.this.len <= index) errorBadIndex(index)
            val start = firstExpecting(index, CONSTANT_UTF8)
            val len   = (in getChar start).toInt
            in.buf drop start + 2 take len
          }
          recordAtIndex(getSubArray(arr), head)
      }
    }

    /** Throws an exception signaling a bad constant index. */
    private def errorBadIndex(index: Int) =
      abort(s"bad constant pool index: $index at pos: ${in.bp}")

    /** Throws an exception signaling a bad tag at given address. */
    private def errorBadTag(start: Int) =
      abort("bad constant pool tag ${in.buf(start)} at byte $start")
  }

  /** Try to force the chain of enclosing classes for the given name. Otherwise
   *  flatten would not lift classes that were not referenced in the source code.
   */
  def forceMangledName(name: Name, module: Boolean): Symbol = {
    val parts = name.decode.toString.split(Array('.', '$'))
    var sym: Symbol = rootMirror.RootClass

    // was "at flatten.prev"
    enteringFlatten {
      for (part0 <- parts; if !(part0 == ""); part = newTermName(part0)) {
        val sym1 = enteringIcode {
          sym.linkedClassOfClass.info
          sym.info.decl(part.encode)
        }//.suchThat(module == _.isModule)

        sym = sym1 orElse sym.info.decl(part.encode.toTypeName)
      }
    }
    sym
  }

  private def loadClassSymbol(name: Name): Symbol = {
    val file = global.classPath findSourceFile ("" +name) getOrElse {
      // SI-5593 Scaladoc's current strategy is to visit all packages in search of user code that can be documented
      // therefore, it will rummage through the classpath triggering errors whenever it encounters package objects
      // that are not in their correct place (see bug for details)
      if (!settings.isScaladoc)
        warning(s"Class $name not found - continuing with a stub.")
      return NoSymbol.newClass(name.toTypeName)
    }
    val completer     = new global.loaders.ClassfileLoader(file)
    var owner: Symbol = rootMirror.RootClass
    var sym: Symbol   = NoSymbol
    var ss: Name      = null
    var start         = 0
    var end           = name indexOf '.'

    while (end > 0) {
      ss = name.subName(start, end)
      sym = owner.info.decls lookup ss
      if (sym == NoSymbol) {
        sym = owner.newPackage(ss.toTermName) setInfo completer
        sym.moduleClass setInfo completer
        owner.info.decls enter sym
      }
      owner = sym.moduleClass
      start = end + 1
      end = name.indexOf('.', start)
    }
    ss = name.subName(0, start)
    owner.info.decls lookup ss orElse {
      sym = owner.newClass(ss.toTypeName) setInfoAndEnter completer
      debuglog("loaded "+sym+" from file "+file)
      sym
    }
  }

  /** FIXME - we shouldn't be doing ad hoc lookups in the empty package.
   *  The method called "getClassByName" should either return the class or not.
   */
  private def lookupClass(name: Name) = (
    if (name containsChar '.')
      rootMirror getClassByName name // see tickets #2464, #3756
    else
      definitions.getMember(rootMirror.EmptyPackageClass, name.toTypeName)
  )

  /** Return the class symbol of the given name. */
  def classNameToSymbol(name: Name): Symbol = {
    if (innerClasses contains name)
      innerClasses innerSymbol name
    else
      try lookupClass(name)
      catch { case _: FatalError => loadClassSymbol(name) }
  }

  def parseClass() {
    val jflags   = readClassFlags()
    val sflags   = jflags.toScalaFlags
    val nameIdx  = u2
    currentClass = pool.getClassName(nameIdx)

    /* Parse parents for Java classes. For Scala, return AnyRef, since the real type will be unpickled.
     * Updates the read pointer of 'in'. */
    def parseParents: List[Type] = {
      if (isScala) {
        u2                    // skip superclass
        val ifaces = u2
        in.bp += ifaces * 2   // .. and iface count interfaces
        List(AnyRefTpe) // dummy superclass, will be replaced by pickled information
      }
      else raiseLoaderLevel {
        val superType = if (jflags.isAnnotation) { u2; AnnotationClass.tpe }
                        else pool.getSuperClass(u2).tpe_*
        val ifaceCount = u2
        var ifaces = for (i <- List.range(0, ifaceCount)) yield pool.getSuperClass(u2).tpe_*
        if (jflags.isAnnotation) ifaces ::= ClassfileAnnotationClass.tpe
        superType :: ifaces
      }
    }

    val isTopLevel = !(currentClass containsChar '$') // Java class name; *don't* try to to use Scala name decoding (SI-7532)

    val c = if (isTopLevel) pool.getClassSymbol(nameIdx) else clazz
    if (isTopLevel) {
      if (c != clazz) {
        if ((clazz eq NoSymbol) && (c ne NoSymbol)) clazz = c
        else mismatchError(c)
      }
    }

    addEnclosingTParams(clazz)
    parseInnerClasses() // also sets the isScala / isScalaRaw flags, see r15956
    // get the class file parser to reuse scopes.
    instanceScope = newScope
    staticScope = newScope

    val classInfo = ClassInfoType(parseParents, instanceScope, clazz)
    val staticInfo = ClassInfoType(List(), staticScope, moduleClass)

    if (!isScala && !isScalaRaw)
      enterOwnInnerClasses()

    val curbp = in.bp
    skipMembers() // fields
    skipMembers() // methods
    if (!isScala) {
      clazz setFlag sflags
      propagatePackageBoundary(jflags, clazz, staticModule, staticModule.moduleClass)
      clazz setInfo classInfo
      moduleClass setInfo staticInfo
      staticModule setInfo moduleClass.tpe
      staticModule setFlag JAVA
      staticModule.moduleClass setFlag JAVA
      // attributes now depend on having infos set already
      parseAttributes(clazz, classInfo)

      def queueLoad() {
        in.bp = curbp
        0 until u2 foreach (_ => parseField())
        sawPrivateConstructor = false
        0 until u2 foreach (_ => parseMethod())
        val needsConstructor = (
             !sawPrivateConstructor
          && !(instanceScope containsName nme.CONSTRUCTOR)
          && (sflags & INTERFACE) == 0
        )
        if (needsConstructor)
          instanceScope enter clazz.newClassConstructor(NoPosition)
      }

      loaders.pendingLoadActions ::= (queueLoad _)
      if (loaders.parentsLevel == 0) {
        while (loaders.pendingLoadActions.nonEmpty) {
          val item = loaders.pendingLoadActions.head
          loaders.pendingLoadActions = loaders.pendingLoadActions.tail
          item()
        }
      }
    } else
      parseAttributes(clazz, classInfo)
  }

  /** Add type parameters of enclosing classes */
  def addEnclosingTParams(clazz: Symbol) {
    var sym = clazz.owner
    while (sym.isClass && !sym.isModuleClass) {
      for (t <- sym.tpe.typeArgs)
        classTParams = classTParams + (t.typeSymbol.name -> t.typeSymbol)

      sym = sym.owner
    }
  }

  def parseField() {
    val jflags = readFieldFlags()
    val sflags = jflags.toScalaFlags

    if ((sflags & PRIVATE) != 0L && !optimized) {
      in.skip(4); skipAttributes()
    } else {
      val name    = readName()
      val info    = readType()
      val sym     = ownerForFlags(jflags).newValue(name.toTermName, NoPosition, sflags)

      // Note: the info may be overrwritten later with a generic signature
      // parsed from SignatureATTR
      sym setInfo {
        if (jflags.isEnum) ConstantType(Constant(sym))
        else info
      }
      propagatePackageBoundary(jflags, sym)
      parseAttributes(sym, info)
      getScope(jflags) enter sym

      // sealed java enums
      if (jflags.isEnum) {
        val enumClass = sym.owner.linkedClassOfClass
        enumClass match {
          case NoSymbol =>
            devWarning(s"no linked class for java enum $sym in ${sym.owner}. A referencing class file might be missing an InnerClasses entry.")
          case linked =>
            if (!linked.isSealed)
              linked setFlag (SEALED | ABSTRACT)
            linked addChild sym
        }
      }
    }
  }

  def parseMethod() {
    val jflags = readMethodFlags()
    val sflags = jflags.toScalaFlags
    if (jflags.isPrivate && !optimized) {
      val name = readName()
      if (name == nme.CONSTRUCTOR)
        sawPrivateConstructor = true
      in.skip(2); skipAttributes()
<<<<<<< HEAD
    }
    else {
      if ((sflags & PRIVATE) != 0L && optimized) {
=======
    } else {
      if ((sflags & PRIVATE) != 0L && global.settings.optimise.value) { // TODO this should be !optimize, no? See c4181f656d.
>>>>>>> 1e5bfdb1
        in.skip(4); skipAttributes()
      } else {
        val name = readName()
        val sym = ownerForFlags(jflags).newMethod(name.toTermName, NoPosition, sflags)
        var info = pool.getType(sym, u2)
        if (name == nme.CONSTRUCTOR)
          info match {
            case MethodType(params, restpe) =>
              // if this is a non-static inner class, remove the explicit outer parameter
<<<<<<< HEAD
              val newParams = innerClasses getEntry currentClass match {
                case Some(entry) if !isScalaRaw && !entry.jflags.isStatic =>
=======
              val paramsNoOuter = innerClasses getEntry currentClass match {
                case Some(entry) if !isScalaRaw && !isStatic(entry.jflags) =>
>>>>>>> 1e5bfdb1
                  /* About `clazz.owner.isPackage` below: SI-5957
                   * For every nested java class A$B, there are two symbols in the scala compiler.
                   *  1. created by SymbolLoader, because of the existence of the A$B.class file, owner: package
                   *  2. created by ClassfileParser of A when reading the inner classes, owner: A
                   * If symbol 1 gets completed (e.g. because the compiled source mentions `A$B`, not `A#B`), the
                   * ClassfileParser for 1 executes, and clazz.owner is the package.
                   */
                  assert(params.head.tpe.typeSymbol == clazz.owner || clazz.owner.isPackage, params.head.tpe.typeSymbol + ": " + clazz.owner)
                  params.tail
                case _ =>
                  params
              }
              val newParams = paramsNoOuter match {
                case (init :+ tail) if (jflags & JAVA_ACC_SYNTHETIC) != 0L =>
                  // SI-7455 strip trailing dummy argument ("access constructor tag") from synthetic constructors which
                  // are added when an inner class needs to access a private constructor.
                  init
                case _ =>
                  paramsNoOuter
              }

              info = MethodType(newParams, clazz.tpe)
          }
        // Note: the info may be overrwritten later with a generic signature
        // parsed from SignatureATTR
        sym setInfo info
        propagatePackageBoundary(jflags, sym)
        parseAttributes(sym, info)
        if (jflags.isVarargs)
          sym modifyInfo arrayToRepeated

        getScope(jflags) enter sym
      }
    }
  }

  private def sigToType(sym: Symbol, sig: Name): Type = {
    var index = 0
    val end = sig.length
    def accept(ch: Char) {
      assert(sig.charAt(index) == ch, (sig.charAt(index), ch))
      index += 1
    }
    def subName(isDelimiter: Char => Boolean): Name = {
      val start = index
      while (!isDelimiter(sig.charAt(index))) { index += 1 }
      sig.subName(start, index)
    }
    def sig2type(tparams: immutable.Map[Name,Symbol], skiptvs: Boolean): Type = {
      val tag = sig.charAt(index); index += 1
      tag match {
        case BYTE_TAG   => ByteTpe
        case CHAR_TAG   => CharTpe
        case DOUBLE_TAG => DoubleTpe
        case FLOAT_TAG  => FloatTpe
        case INT_TAG    => IntTpe
        case LONG_TAG   => LongTpe
        case SHORT_TAG  => ShortTpe
        case VOID_TAG   => UnitTpe
        case BOOL_TAG   => BooleanTpe
        case 'L' =>
          def processInner(tp: Type): Type = tp match {
            case TypeRef(pre, sym, args) if (!sym.isStatic) =>
              typeRef(processInner(pre.widen), sym, args)
            case _ =>
              tp
          }
          def processClassType(tp: Type): Type = tp match {
            case TypeRef(pre, classSym, args) =>
              val existentials = new ListBuffer[Symbol]()
              if (sig.charAt(index) == '<') {
                accept('<')
                val xs = new ListBuffer[Type]()
                var i = 0
                while (sig.charAt(index) != '>') {
                  sig.charAt(index) match {
                    case variance @ ('+' | '-' | '*') =>
                      index += 1
                      val bounds = variance match {
                        case '+' => TypeBounds.upper(objToAny(sig2type(tparams, skiptvs)))
                        case '-' =>
                          val tp = sig2type(tparams, skiptvs)
                          // sig2type seems to return AnyClass regardless of the situation:
                          // we don't want Any as a LOWER bound.
                          if (tp.typeSymbol == AnyClass) TypeBounds.empty
                          else TypeBounds.lower(tp)
                        case '*' => TypeBounds.empty
                      }
                      val newtparam = sym.newExistential(newTypeName("?"+i), sym.pos) setInfo bounds
                      existentials += newtparam
                      xs += newtparam.tpeHK
                      i += 1
                    case _ =>
                      xs += sig2type(tparams, skiptvs)
                  }
                }
                accept('>')
                assert(xs.length > 0, tp)
                logResult("new existential")(newExistentialType(existentials.toList, typeRef(pre, classSym, xs.toList)))
              }
              // isMonomorphicType is false if the info is incomplete, as it usually is here
              // so have to check unsafeTypeParams.isEmpty before worrying about raw type case below,
              // or we'll create a boatload of needless existentials.
              else if (classSym.isMonomorphicType || classSym.unsafeTypeParams.isEmpty) tp
              // raw type - existentially quantify all type parameters
              else logResult(s"raw type from $classSym")(unsafeClassExistentialType(classSym))
            case tp =>
              assert(sig.charAt(index) != '<', s"sig=$sig, index=$index, tp=$tp")
              tp
          }

          val classSym = classNameToSymbol(subName(c => c == ';' || c == '<'))
          assert(!classSym.isOverloaded, classSym.alternatives)
          var tpe = processClassType(processInner(classSym.tpe_*))
          while (sig.charAt(index) == '.') {
            accept('.')
            val name = subName(c => c == ';' || c == '<' || c == '.').toTypeName
            val clazz = tpe.member(name)
            val dummyArgs = Nil // the actual arguments are added in processClassType
            val inner = typeRef(pre = tpe, sym = clazz, args = dummyArgs)
            tpe = processClassType(inner)
          }
          accept(';')
          tpe
        case ARRAY_TAG =>
          while ('0' <= sig.charAt(index) && sig.charAt(index) <= '9') index += 1
          var elemtp = sig2type(tparams, skiptvs)
          // make unbounded Array[T] where T is a type variable into Array[T with Object]
          // (this is necessary because such arrays have a representation which is incompatible
          // with arrays of primitive types.
          // NOTE that the comparison to Object only works for abstract types bounded by classes that are strict subclasses of Object
          // if the bound is exactly Object, it will have been converted to Any, and the comparison will fail
          // see also RestrictJavaArraysMap (when compiling java sources directly)
          if (elemtp.typeSymbol.isAbstractType && !(elemtp <:< ObjectTpe)) {
            elemtp = intersectionType(List(elemtp, ObjectTpe))
          }

          arrayType(elemtp)
        case '(' =>
          // we need a method symbol. given in line 486 by calling getType(methodSym, ..)
          assert(sym ne null, sig)
          val paramtypes = new ListBuffer[Type]()
          while (sig.charAt(index) != ')') {
            paramtypes += objToAny(sig2type(tparams, skiptvs))
          }
          index += 1
          val restype = if (sym != null && sym.isClassConstructor) {
            accept('V')
            clazz.tpe_*
          } else
            sig2type(tparams, skiptvs)
          JavaMethodType(sym.newSyntheticValueParams(paramtypes.toList), restype)
        case 'T' =>
          val n = subName(';'.==).toTypeName
          index += 1
          if (skiptvs) AnyTpe
          else tparams(n).typeConstructor
      }
    } // sig2type(tparams, skiptvs)

    def sig2typeBounds(tparams: immutable.Map[Name, Symbol], skiptvs: Boolean): Type = {
      val ts = new ListBuffer[Type]
      while (sig.charAt(index) == ':') {
        index += 1
        if (sig.charAt(index) != ':') // guard against empty class bound
          ts += objToAny(sig2type(tparams, skiptvs))
      }
      TypeBounds.upper(intersectionType(ts.toList, sym))
    }

    var tparams = classTParams
    val newTParams = new ListBuffer[Symbol]()
    if (sig.charAt(index) == '<') {
      assert(sym != null, sig)
      index += 1
      val start = index
      while (sig.charAt(index) != '>') {
        val tpname = subName(':'.==).toTypeName
        val s = sym.newTypeParameter(tpname)
        tparams = tparams + (tpname -> s)
        sig2typeBounds(tparams, skiptvs = true)
        newTParams += s
      }
      index = start
      while (sig.charAt(index) != '>') {
        val tpname = subName(':'.==).toTypeName
        val s = tparams(tpname)
        s.setInfo(sig2typeBounds(tparams, skiptvs = false))
      }
      accept('>')
    }
    val ownTypeParams = newTParams.toList
    if (!ownTypeParams.isEmpty)
      sym.setInfo(new TypeParamsType(ownTypeParams))
    val tpe =
      if ((sym eq null) || !sym.isClass)
        sig2type(tparams, skiptvs = false)
      else {
        classTParams = tparams
        val parents = new ListBuffer[Type]()
        while (index < end) {
          parents += sig2type(tparams, skiptvs = false)  // here the variance doesnt'matter
        }
        ClassInfoType(parents.toList, instanceScope, sym)
      }
    GenPolyType(ownTypeParams, tpe)
  } // sigToType

  def parseAttributes(sym: Symbol, symtype: Type) {
    def convertTo(c: Constant, pt: Type): Constant = {
      if (pt.typeSymbol == BooleanClass && c.tag == IntTag)
        Constant(c.value != 0)
      else
        c convertTo pt
    }
    def parseAttribute() {
      val attrName = readTypeName()
      val attrLen  = u4
      attrName match {
        case tpnme.SignatureATTR =>
          if (!isScala && !isScalaRaw) {
            val sig = pool.getExternalName(u2)
            val newType = sigToType(sym, sig)
            sym.setInfo(newType)
          }
          else in.skip(attrLen)
        case tpnme.SyntheticATTR =>
          sym.setFlag(SYNTHETIC | ARTIFACT)
          in.skip(attrLen)
        case tpnme.BridgeATTR =>
          sym.setFlag(BRIDGE | ARTIFACT)
          in.skip(attrLen)
        case tpnme.DeprecatedATTR =>
          val arg = Literal(Constant("see corresponding Javadoc for more information."))
          sym.addAnnotation(DeprecatedAttr, arg, Literal(Constant("")))
          in.skip(attrLen)
        case tpnme.ConstantValueATTR =>
          val c = pool.getConstant(u2)
          val c1 = convertTo(c, symtype)
          if (c1 ne null) sym.setInfo(ConstantType(c1))
          else debugwarn(s"failure to convert $c to $symtype")
        case tpnme.ScalaSignatureATTR =>
          if (!isScalaAnnot) {
            debugwarn(s"symbol ${sym.fullName} has pickled signature in attribute")
            unpickler.unpickle(in.buf, in.bp, clazz, staticModule, in.file.name)
          }
          in.skip(attrLen)
        case tpnme.ScalaATTR =>
          isScalaRaw = true
         // Attribute on methods of java annotation classes when that method has a default
        case tpnme.AnnotationDefaultATTR =>
          sym.addAnnotation(AnnotationDefaultAttr)
          in.skip(attrLen)
        // Java annotations on classes / methods / fields with RetentionPolicy.RUNTIME
        case tpnme.RuntimeAnnotationATTR =>
          if (isScalaAnnot || !isScala) {
            val scalaSigAnnot = parseAnnotations(attrLen)
            if (isScalaAnnot)
              scalaSigAnnot match {
                case Some(san: AnnotationInfo) =>
                  val bytes =
                    san.assocs.find({ _._1 == nme.bytes }).get._2.asInstanceOf[ScalaSigBytes].bytes
                  unpickler.unpickle(bytes, 0, clazz, staticModule, in.file.name)
                case None =>
                  throw new RuntimeException("Scala class file does not contain Scala annotation")
              }
            debuglog("[class] << " + sym.fullName + sym.annotationsString)
          }
          else
            in.skip(attrLen)

        // TODO 1: parse runtime visible annotations on parameters
        // case tpnme.RuntimeParamAnnotationATTR

        // TODO 2: also parse RuntimeInvisibleAnnotation / RuntimeInvisibleParamAnnotation,
        // i.e. java annotations with RetentionPolicy.CLASS?

        case tpnme.ExceptionsATTR if (!isScala) =>
          parseExceptions(attrLen)

        case tpnme.SourceFileATTR =>
          val srcfileLeaf = readName().toString.trim
          val srcpath = sym.enclosingPackage match {
            case NoSymbol => srcfileLeaf
            case rootMirror.EmptyPackage => srcfileLeaf
            case pkg => pkg.fullName(File.separatorChar)+File.separator+srcfileLeaf
          }
          srcfile0 = settings.outputDirs.srcFilesFor(in.file, srcpath).find(_.exists)
        case tpnme.CodeATTR =>
          if (sym.owner.isInterface) {
            sym setFlag DEFAULTMETHOD
            log(s"$sym in ${sym.owner} is a java8+ default method.")
          }
          in.skip(attrLen)
        case _ =>
          in.skip(attrLen)
      }
    }

    def parseAnnotArg: Option[ClassfileAnnotArg] = {
      val tag = u1
      val index = u2
      tag match {
        case STRING_TAG =>
          Some(LiteralAnnotArg(Constant(pool.getName(index).toString)))
        case BOOL_TAG | BYTE_TAG | CHAR_TAG | SHORT_TAG | INT_TAG |
             LONG_TAG | FLOAT_TAG | DOUBLE_TAG =>
          Some(LiteralAnnotArg(pool.getConstant(index)))
        case CLASS_TAG  =>
          Some(LiteralAnnotArg(Constant(pool.getType(index))))
        case ENUM_TAG   =>
          val t = pool.getType(index)
          val n = readName()
          val s = t.typeSymbol.companionModule.info.decls.lookup(n)
          assert(s != NoSymbol, t)
          Some(LiteralAnnotArg(Constant(s)))
        case ARRAY_TAG  =>
          val arr = new ArrayBuffer[ClassfileAnnotArg]()
          var hasError = false
          for (i <- 0 until index)
            parseAnnotArg match {
              case Some(c) => arr += c
              case None => hasError = true
            }
          if (hasError) None
          else Some(ArrayAnnotArg(arr.toArray))
        case ANNOTATION_TAG =>
          parseAnnotation(index) map (NestedAnnotArg(_))
      }
    }

    def parseScalaSigBytes: Option[ScalaSigBytes] = {
      val tag = u1
      assert(tag == STRING_TAG, tag)
      Some(ScalaSigBytes(pool getBytes u2))
    }

    def parseScalaLongSigBytes: Option[ScalaSigBytes] = {
      val tag = u1
      assert(tag == ARRAY_TAG, tag)
      val stringCount = u2
      val entries =
        for (i <- 0 until stringCount) yield {
          val stag = u1
          assert(stag == STRING_TAG, stag)
          u2
        }
      Some(ScalaSigBytes(pool.getBytes(entries.toList)))
    }

    /* Parse and return a single annotation.  If it is malformed,
     * return None.
     */
    def parseAnnotation(attrNameIndex: Int): Option[AnnotationInfo] = try {
      val attrType = pool.getType(attrNameIndex)
      val nargs = u2
      val nvpairs = new ListBuffer[(Name, ClassfileAnnotArg)]
      var hasError = false
      for (i <- 0 until nargs) {
        val name = readName()
        // The "bytes: String" argument of the ScalaSignature attribute is parsed specially so that it is
        // available as an array of bytes (the pickled Scala signature) instead of as a string. The pickled signature
        // is encoded as a string because of limitations in the Java class file format.
        if ((attrType == ScalaSignatureAnnotation.tpe) && (name == nme.bytes))
          parseScalaSigBytes match {
            case Some(c) => nvpairs += ((name, c))
            case None => hasError = true
          }
        else if ((attrType == ScalaLongSignatureAnnotation.tpe) && (name == nme.bytes))
          parseScalaLongSigBytes match {
            case Some(c) => nvpairs += ((name, c))
            case None => hasError = true
          }
        else
          parseAnnotArg match {
            case Some(c) => nvpairs += ((name, c))
            case None => hasError = true
          }
      }
      if (hasError) None
      else Some(AnnotationInfo(attrType, List(), nvpairs.toList))
    }
    catch {
      case f: FatalError       => throw f  // don't eat fatal errors, they mean a class was not found
      case ex: java.lang.Error => throw ex
      case ex: Throwable       =>
        // We want to be robust when annotations are unavailable, so the very least
        // we can do is warn the user about the exception
        // There was a reference to ticket 1135, but that is outdated: a reference to a class not on
        // the classpath would *not* end up here. A class not found is signaled
        // with a `FatalError` exception, handled above. Here you'd end up after a NPE (for example),
        // and that should never be swallowed silently.
        warning(s"Caught: $ex while parsing annotations in ${in.file}")
        if (settings.debug) ex.printStackTrace()

        None // ignore malformed annotations
    }

    /*
     * Parse the "Exceptions" attribute which denotes the exceptions
     * thrown by a method.
     */
    def parseExceptions(len: Int) {
      val nClasses = u2
      for (n <- 0 until nClasses) {
        // FIXME: this performs an equivalent of getExceptionTypes instead of getGenericExceptionTypes (SI-7065)
        val cls = pool.getClassSymbol(u2)
        // we call initialize due to the fact that we call Symbol.isMonomorphicType in addThrowsAnnotation
        // and that method requires Symbol to be forced to give the right answers, see SI-7107 for details
        cls.initialize
        sym.addThrowsAnnotation(cls)
      }
    }

    /* Parse a sequence of annotations and attaches them to the
     * current symbol sym, except for the ScalaSignature annotation that it returns, if it is available. */
    def parseAnnotations(len: Int): Option[AnnotationInfo] =  {
      val nAttr = u2
      var scalaSigAnnot: Option[AnnotationInfo] = None
      for (n <- 0 until nAttr)
        parseAnnotation(u2) match {
          case Some(scalaSig) if (scalaSig.atp == ScalaSignatureAnnotation.tpe) =>
            scalaSigAnnot = Some(scalaSig)
          case Some(scalaSig) if (scalaSig.atp == ScalaLongSignatureAnnotation.tpe) =>
            scalaSigAnnot = Some(scalaSig)
          case Some(annot) =>
            sym.addAnnotation(annot)
          case None =>
        }
      scalaSigAnnot
    }

    // begin parseAttributes
    for (i <- 0 until u2) parseAttribute()
  }

  /** Enter own inner classes in the right scope. It needs the scopes to be set up,
   *  and implicitly current class' superclasses.
   */
  private def enterOwnInnerClasses() {
    def className(name: Name): Name =
      name.subName(name.lastPos('.') + 1, name.length)

    def enterClassAndModule(entry: InnerClassEntry, file: AbstractFile) {
      def jflags      = entry.jflags
      val completer   = new global.loaders.ClassfileLoader(file)
      val name        = entry.originalName
      val sflags      = jflags.toScalaFlags
      val owner       = ownerForFlags(jflags)
      val scope       = getScope(jflags)
      val innerClass  = owner.newClass(name.toTypeName, NoPosition, sflags) setInfo completer
      val innerModule = owner.newModule(name.toTermName, NoPosition, sflags) setInfo completer

      innerModule.moduleClass setInfo global.loaders.moduleClassLoader
      List(innerClass, innerModule.moduleClass) foreach (_.associatedFile = file)

      scope enter innerClass
      scope enter innerModule

      val decls = innerClass.enclosingPackage.info.decls
      def unlinkIfPresent(name: Name) = {
        val e = decls lookupEntry name
        if (e ne null)
          decls unlink e
      }

      val cName = className(entry.externalName)
      unlinkIfPresent(cName.toTermName)
      unlinkIfPresent(cName.toTypeName)
    }

    for (entry <- innerClasses.entries) {
      // create a new class member for immediate inner classes
      if (entry.outerName == currentClass) {
        val file = global.classPath.findSourceFile(entry.externalName.toString) getOrElse {
          throw new AssertionError(entry.externalName)
        }
        enterClassAndModule(entry, file)
      }
    }
  }

  /** Parse inner classes. Expects `in.bp` to point to the superclass entry.
   *  Restores the old `bp`.
   */
  def parseInnerClasses() {
    val oldbp = in.bp
    skipSuperclasses()
    skipMembers() // fields
    skipMembers() // methods
    val attrs = u2
    for (i <- 0 until attrs) {
      val attrName = readTypeName()
      val attrLen = u4
      attrName match {
        case tpnme.SignatureATTR =>
          in.skip(attrLen)
        case tpnme.ScalaSignatureATTR =>
          isScala = true
          val pbuf = new PickleBuffer(in.buf, in.bp, in.bp + attrLen)
          pbuf.readNat(); pbuf.readNat()
          if (pbuf.readNat == 0) // a scala signature attribute with no entries means that the actual scala signature
            isScalaAnnot = true    // is in a ScalaSignature annotation.
          in.skip(attrLen)
        case tpnme.ScalaATTR =>
          isScalaRaw = true
        case tpnme.InnerClassesATTR if !isScala =>
          val entries = u2
          for (i <- 0 until entries) {
            val innerIndex, outerIndex, nameIndex = u2
            val jflags = readInnerClassFlags()
            if (innerIndex != 0 && outerIndex != 0 && nameIndex != 0)
              innerClasses add InnerClassEntry(innerIndex, outerIndex, nameIndex, jflags)
          }
        case _ =>
          in.skip(attrLen)
      }
    }
    in.bp = oldbp
  }

  /** An entry in the InnerClasses attribute of this class file. */
  case class InnerClassEntry(external: Int, outer: Int, name: Int, jflags: JavaAccFlags) {
    def externalName = pool getClassName external
    def outerName    = pool getClassName outer
    def originalName = pool getName name
    def isModule     = originalName.isTermName
    def scope        = if (jflags.isStatic) staticScope else instanceScope
    def enclosing    = if (jflags.isStatic) enclModule else enclClass

    // The name of the outer class, without its trailing $ if it has one.
    private def strippedOuter = nme stripModuleSuffix outerName
    private def isInner       = innerClasses contains strippedOuter
    private def enclClass     = if (isInner) innerClasses innerSymbol strippedOuter else classNameToSymbol(strippedOuter)
    private def enclModule    = enclClass.companionModule
  }

  /** Return the class symbol for the given name. It looks it up in its outer class.
   *  Forces all outer class symbols to be completed.
   *
   *  If the given name is not an inner class, it returns the symbol found in `definitions`.
   */
  object innerClasses {
    private val inners = mutable.HashMap[Name, InnerClassEntry]()

    def contains(name: Name) = inners contains name
    def getEntry(name: Name) = inners get name
    def entries              = inners.values

    def add(entry: InnerClassEntry): Unit = {
      inners get entry.externalName foreach (existing =>
        debugwarn(s"Overwriting inner class entry! Was $existing, now $entry")
      )
      inners(entry.externalName) = entry
    }
    def innerSymbol(externalName: Name): Symbol = this getEntry externalName match {
      case Some(entry) => innerSymbol(entry)
      case _           => NoSymbol
    }
    // if loading during initialization of `definitions` typerPhase is not yet set.
    // in that case we simply load the member at the current phase
    @inline private def enteringTyperIfPossible(body: => Symbol): Symbol =
      if (currentRun.typerPhase eq null) body else enteringTyper(body)

    private def innerSymbol(entry: InnerClassEntry): Symbol = {
      val name      = entry.originalName.toTypeName
      val enclosing = entry.enclosing
      def getMember = (
        if (enclosing == clazz) entry.scope lookup name
        else enclosing.info member name
      )
      enteringTyperIfPossible(getMember)
      /*  There used to be an assertion that this result is not NoSymbol; changing it to an error
       *  revealed it had been going off all the time, but has been swallowed by a catch t: Throwable
       *  in Repository.scala. Since it has been accomplishing nothing except misleading anyone who
       *  thought it wasn't triggering, I removed it entirely.
       */
    }
  }

  class TypeParamsType(override val typeParams: List[Symbol]) extends LazyType with FlagAgnosticCompleter {
    override def complete(sym: Symbol) { throw new AssertionError("cyclic type dereferencing") }
  }
  class LazyAliasType(alias: Symbol) extends LazyType with FlagAgnosticCompleter {
    override def complete(sym: Symbol) {
      sym setInfo createFromClonedSymbols(alias.initialize.typeParams, alias.tpe)(typeFun)
    }
  }

  def skipAttributes() {
    var attrCount: Int = u2
    while (attrCount > 0) {
      in skip 2
      in skip u4
      attrCount -= 1
    }
  }

  def skipMembers() {
    var memberCount: Int = u2
    while (memberCount > 0) {
      in skip 6
      skipAttributes()
      memberCount -= 1
    }
  }

  def skipSuperclasses() {
    in.skip(2) // superclass
    val ifaces = u2
    in.skip(2 * ifaces)
  }

  protected def getScope(flags: JavaAccFlags): Scope =
    if (flags.isStatic) staticScope else instanceScope
}<|MERGE_RESOLUTION|>--- conflicted
+++ resolved
@@ -607,14 +607,8 @@
       if (name == nme.CONSTRUCTOR)
         sawPrivateConstructor = true
       in.skip(2); skipAttributes()
-<<<<<<< HEAD
-    }
-    else {
-      if ((sflags & PRIVATE) != 0L && optimized) {
-=======
     } else {
-      if ((sflags & PRIVATE) != 0L && global.settings.optimise.value) { // TODO this should be !optimize, no? See c4181f656d.
->>>>>>> 1e5bfdb1
+      if ((sflags & PRIVATE) != 0L && optimized) { // TODO this should be !optimized, no? See c4181f656d.
         in.skip(4); skipAttributes()
       } else {
         val name = readName()
@@ -624,13 +618,8 @@
           info match {
             case MethodType(params, restpe) =>
               // if this is a non-static inner class, remove the explicit outer parameter
-<<<<<<< HEAD
-              val newParams = innerClasses getEntry currentClass match {
+              val paramsNoOuter = innerClasses getEntry currentClass match {
                 case Some(entry) if !isScalaRaw && !entry.jflags.isStatic =>
-=======
-              val paramsNoOuter = innerClasses getEntry currentClass match {
-                case Some(entry) if !isScalaRaw && !isStatic(entry.jflags) =>
->>>>>>> 1e5bfdb1
                   /* About `clazz.owner.isPackage` below: SI-5957
                    * For every nested java class A$B, there are two symbols in the scala compiler.
                    *  1. created by SymbolLoader, because of the existence of the A$B.class file, owner: package
@@ -644,7 +633,7 @@
                   params
               }
               val newParams = paramsNoOuter match {
-                case (init :+ tail) if (jflags & JAVA_ACC_SYNTHETIC) != 0L =>
+                case (init :+ tail) if jflags.isSynthetic =>
                   // SI-7455 strip trailing dummy argument ("access constructor tag") from synthetic constructors which
                   // are added when an inner class needs to access a private constructor.
                   init
