/* NSC -- new Scala compiler
 * Copyright 2005-2011 LAMP/EPFL
 * @author  Martin Odersky
 */

package scala.tools.nsc

import java.io.{ File, FileOutputStream, PrintWriter, IOException, FileNotFoundException }
import java.nio.charset.{ Charset, CharsetDecoder, IllegalCharsetNameException, UnsupportedCharsetException }
import compat.Platform.currentTime

import scala.tools.util.{ Profiling, PathResolver }
import scala.collection.{ mutable, immutable }
import io.{ SourceReader, AbstractFile, Path }
import reporters.{ Reporter, ConsoleReporter }
import util.{ NoPosition, Exceptional, ClassPath, SourceFile, NoSourceFile, Statistics, StatisticsInfo, BatchSourceFile, ScriptSourceFile, ShowPickled, ScalaClassLoader, returning }
import scala.reflect.internal.pickling.{ PickleBuffer, PickleFormat }
import settings.{ AestheticSettings }

import symtab.{ Flags, SymbolTable, SymbolLoaders, SymbolTrackers }
import symtab.classfile.Pickler
import dependencies.DependencyAnalysis
import plugins.Plugins
import ast._
import ast.parser._
import typechecker._
import transform._

import backend.icode.{ ICodes, GenICode, ICodeCheckers }
import backend.{ ScalaPrimitives, Platform, MSILPlatform, JavaPlatform }
import backend.jvm.GenJVM
import backend.opt.{ Inliners, InlineExceptionHandlers, ClosureElimination, DeadCodeElimination }
import backend.icode.analysis._

class Global(var currentSettings: Settings, var reporter: Reporter) extends SymbolTable
                                                                      with CompilationUnits
                                                                      with Plugins
                                                                      with PhaseAssembly
                                                                      with Trees
                                                                      with TreePrinters
                                                                      with DocComments
                                                                      with MacroContext
                                                                      with symtab.Positions {

  override def settings = currentSettings

  // alternate constructors ------------------------------------------

  def this(reporter: Reporter) =
    this(new Settings(err => reporter.error(null, err)), reporter)

  def this(settings: Settings) =
    this(settings, new ConsoleReporter(settings))

  // fulfilling requirements
  // Renamed AbstractFile to AbstractFileType for backward compatibility:
  // it is difficult for sbt to work around the ambiguity errors which result.
  type AbstractFileType = scala.tools.nsc.io.AbstractFile

  def mkAttributedQualifier(tpe: Type, termSym: Symbol): Tree = gen.mkAttributedQualifier(tpe, termSym)

  def picklerPhase: Phase = if (currentRun.isDefined) currentRun.picklerPhase else NoPhase

  // platform specific elements

  type ThisPlatform = Platform { val global: Global.this.type }

  lazy val platform: ThisPlatform =
    if (forMSIL) new { val global: Global.this.type = Global.this } with MSILPlatform
    else new { val global: Global.this.type = Global.this } with JavaPlatform

  def classPath: ClassPath[platform.BinaryRepr] = platform.classPath
  def rootLoader: LazyType = platform.rootLoader

  // sub-components --------------------------------------------------

  /** Generate ASTs */
  object gen extends {
    val global: Global.this.type = Global.this
  } with TreeGen {
    def mkAttributedCast(tree: Tree, pt: Type): Tree =
      typer.typed(mkCast(tree, pt))
  }

  /** Fold constants */
  object constfold extends {
    val global: Global.this.type = Global.this
  } with ConstantFolder

  /** ICode generator */
  object icodes extends {
    val global: Global.this.type = Global.this
  } with ICodes

  /** Scala primitives, used in genicode */
  object scalaPrimitives extends {
    val global: Global.this.type = Global.this
  } with ScalaPrimitives

  /** Computing pairs of overriding/overridden symbols */
  object overridingPairs extends {
    val global: Global.this.type = Global.this
  } with OverridingPairs

  // Optimizer components

  /** ICode analysis for optimization */
  object analysis extends {
    val global: Global.this.type = Global.this
  } with TypeFlowAnalysis

  /** Copy propagation for optimization */
  object copyPropagation extends {
    val global: Global.this.type = Global.this
  } with CopyPropagation

  // Components for collecting and generating output

  /** Some statistics (normally disabled) set with -Ystatistics */
  object statistics extends {
    val global: Global.this.type = Global.this
  } with StatisticsInfo

  /** Print tree in detailed form */
  object nodePrinters extends {
    val global: Global.this.type = Global.this
  } with NodePrinters {
    infolevel = InfoLevel.Verbose
  }

  /** Representing ASTs as graphs */
  object treeBrowsers extends {
    val global: Global.this.type = Global.this
  } with TreeBrowsers

  val nodeToString = nodePrinters.nodeToString
  val treeBrowser = treeBrowsers.create()

  // ------------ Hooks for interactive mode-------------------------

  /** Called every time an AST node is successfully typechecked in typerPhase.
   */
  def signalDone(context: analyzer.Context, old: Tree, result: Tree) {}

  /** Called from parser, which signals hereby that a method definition has been parsed. */
  def signalParseProgress(pos: Position) {}

  /** Register new context; called for every created context
   */
  def registerContext(c: analyzer.Context) {}

  /** Register top level class (called on entering the class)
   */
  def registerTopLevelSym(sym: Symbol) {}

// ------------------ Reporting -------------------------------------

  // not deprecated yet, but a method called "error" imported into
  // nearly every trait really must go.  For now using globalError.
  def error(msg: String)       = globalError(msg)
  def globalError(msg: String) = reporter.error(NoPosition, msg)
  def inform(msg: String)      = reporter.echo(msg)
  def warning(msg: String)     =
    if (opt.fatalWarnings) globalError(msg)
    else reporter.warning(NoPosition, msg)

  // Getting in front of Predef's asserts to supplement with more info.
  // This has the happy side effect of masking the one argument forms
  // of assert and require (but for now I've reproduced them here,
  // because there are a million to fix.)
  @inline final def assert(assertion: Boolean, message: => Any) {
    Predef.assert(assertion, supplementErrorMessage("" + message))
  }
  @inline final def assert(assertion: Boolean) {
    assert(assertion, "")
  }
  @inline final def require(requirement: Boolean, message: => Any) {
    Predef.require(requirement, supplementErrorMessage("" + message))
  }
  @inline final def require(requirement: Boolean) {
    require(requirement, "")
  }

  // Needs to call error to make sure the compile fails.
  override def abort(msg: String): Nothing = {
    error(msg)
    super.abort(msg)
  }

  @inline final def ifDebug(body: => Unit) {
    if (settings.debug.value)
      body
  }
  @inline final override def debuglog(msg: => String) {
    if (settings.debug.value && (settings.log containsPhase globalPhase))
      inform("[log " + phase + "] " + msg)
  }
  // Warnings issued only under -Ydebug.  For messages which should reach
  // developer ears, but are not adequately actionable by users.
  @inline final override def debugwarn(msg: => String) {
    if (settings.debug.value)
      warning(msg)
  }

  private def elapsedMessage(msg: String, start: Long) =
    msg + " in " + (currentTime - start) + "ms"

  def informComplete(msg: String): Unit    = reporter.withoutTruncating(inform(msg))
  def informProgress(msg: String)          = if (opt.verbose) inform("[" + msg + "]")
  def inform[T](msg: String, value: T): T  = returning(value)(x => inform(msg + x))
  def informTime(msg: String, start: Long) = informProgress(elapsedMessage(msg, start))

  def logError(msg: String, t: Throwable): Unit = ()
  // Over 200 closure objects are eliminated by inlining this.
  @inline final def log(msg: => AnyRef): Unit =
    if (settings.log containsPhase globalPhase)
      inform("[log " + phase + "] " + msg)

  def logThrowable(t: Throwable): Unit = globalError(throwableAsString(t))
  def throwableAsString(t: Throwable): String =
    if (opt.richExes) Exceptional(t).force().context()
    else util.stackTraceString(t)

// ------------ File interface -----------------------------------------

  private val reader: SourceReader = {
    val defaultEncoding = Properties.sourceEncoding
    val defaultReader   = Properties.sourceReader

    def loadCharset(name: String) =
      try Some(Charset.forName(name))
      catch {
        case _: IllegalCharsetNameException =>
          globalError("illegal charset name '" + name + "'")
          None
        case _: UnsupportedCharsetException =>
          globalError("unsupported charset '" + name + "'")
          None
      }

    val charset = opt.encoding flatMap loadCharset getOrElse {
      settings.encoding.value = defaultEncoding // A mandatory charset
      Charset.forName(defaultEncoding)
    }

    def loadReader(name: String): Option[SourceReader] = {
      def ccon = Class.forName(name).getConstructor(classOf[CharsetDecoder], classOf[Reporter])

      try Some(ccon.newInstance(charset.newDecoder(), reporter).asInstanceOf[SourceReader])
      catch { case x =>
        globalError("exception while trying to instantiate source reader '" + name + "'")
        None
      }
    }

    opt.sourceReader flatMap loadReader getOrElse {
      new SourceReader(charset.newDecoder(), reporter)
    }
  }

  if (!dependencyAnalysis.off)
    dependencyAnalysis.loadDependencyAnalysis()

  if (opt.verbose || opt.logClasspath) {
    // Uses the "do not truncate" inform
    informComplete("[search path for source files: " + classPath.sourcepaths.mkString(",") + "]")
    informComplete("[search path for class files: " + classPath.asClasspathString + "]")
  }

  object opt extends AestheticSettings {
    def settings = Global.this.settings

    // protected implicit lazy val globalPhaseOrdering: Ordering[Phase] = Ordering[Int] on (_.id)
    def isActive(ph: Settings#PhasesSetting)  = ph containsPhase globalPhase
    def wasActive(ph: Settings#PhasesSetting) = ph containsPhase globalPhase.prev

    // Allows for syntax like scalac -Xshow-class Random@erasure,typer
    private def splitClassAndPhase(str: String, term: Boolean): Name = {
      def mkName(s: String) = if (term) newTermName(s) else newTypeName(s)
      (str indexOf '@') match {
        case -1   => mkName(str)
        case idx  =>
          val phasePart = str drop (idx + 1)
          settings.Yshow.tryToSetColon(phasePart split ',' toList)
          mkName(str take idx)
      }
    }

    // behavior

    // debugging
    def checkPhase = wasActive(settings.check)
    def logPhase   = isActive(settings.log)

    // Write *.icode files the setting was given.
    def writeICode = settings.writeICode.isSetByUser && isActive(settings.writeICode)

    // showing/printing things
    def browsePhase   = isActive(settings.browse)
    def echoFilenames = opt.debug && (opt.verbose || currentRun.size < 5)
    def noShow        = settings.Yshow.isDefault
    def printLate     = settings.printLate.value
    def printPhase    = isActive(settings.Xprint)
    def showNames     = List(showClass, showObject).flatten
    def showPhase     = isActive(settings.Yshow)
    def showSymbols   = settings.Yshowsyms.value
    def showTrees     = settings.Xshowtrees.value
    val showClass     = optSetting[String](settings.Xshowcls) map (x => splitClassAndPhase(x, false))
    val showObject    = optSetting[String](settings.Xshowobj) map (x => splitClassAndPhase(x, true))

    // profiling
    def profCPUPhase = isActive(settings.Yprofile) && !profileAll
    def profileAll   = settings.Yprofile.doAllPhases
    def profileAny   = !settings.Yprofile.isDefault || !settings.YprofileMem.isDefault
    def profileClass = settings.YprofileClass.value
    def profileMem   = settings.YprofileMem.value

    // shortish-term property based options
    def timings       = (sys.props contains "scala.timings")
    def inferDebug    = (sys.props contains "scalac.debug.infer") || settings.Yinferdebug.value
    def typerDebug    = (sys.props contains "scalac.debug.typer") || settings.Ytyperdebug.value
    def lubDebug      = (sys.props contains "scalac.debug.lub")
  }

  // The current division between scala.reflect.* and scala.tools.nsc.* is pretty
  // clunky.  It is often difficult to have a setting influence something without having
  // to create it on that side.  For this one my strategy is a constant def at the file
  // where I need it, and then an override in Global with the setting.
  override protected val etaExpandKeepsStar = settings.etaExpandKeepsStar.value
  // Here comes another one...
  override protected val enableTypeVarExperimentals = (
    settings.Xexperimental.value || settings.YvirtPatmat.value
  )

  // True if -Xscript has been set, indicating a script run.
  def isScriptRun = opt.script.isDefined

  def getSourceFile(f: AbstractFile): BatchSourceFile =
    if (isScriptRun) ScriptSourceFile(f, reader read f)
    else new BatchSourceFile(f, reader read f)

  def getSourceFile(name: String): SourceFile = {
    val f = AbstractFile.getFile(name)
    if (f eq null) throw new FileNotFoundException(
      "source file '" + name + "' could not be found")
    getSourceFile(f)
  }

  lazy val loaders = new SymbolLoaders {
    val global: Global.this.type = Global.this
  }

// ------------ Phases -------------------------------------------}

  var globalPhase: Phase = NoPhase

  val MaxPhases = 64

  val phaseWithId: Array[Phase] = Array.fill(MaxPhases)(NoPhase)

  abstract class GlobalPhase(prev: Phase) extends Phase(prev) {
    phaseWithId(id) = this

    def run() {
      echoPhaseSummary(this)
      currentRun.units foreach { unit =>
        if (opt.timings) {
          val start = System.nanoTime
          try applyPhase(unit)
          finally unitTimings(unit) += (System.nanoTime - start)
        }
        else applyPhase(unit)
      }
    }

    def apply(unit: CompilationUnit): Unit

    private val isErased = prev.name == "erasure" || prev.erasedTypes
    override def erasedTypes: Boolean = isErased
    private val isFlat = prev.name == "flatten" || prev.flatClasses
    override def flatClasses: Boolean = isFlat
    private val isSpecialized = prev.name == "specialize" || prev.specialized
    override def specialized: Boolean = isSpecialized
    private val isRefChecked = prev.name == "refchecks" || prev.refChecked
    override def refChecked: Boolean = isRefChecked

    /** Is current phase cancelled on this unit? */
    def cancelled(unit: CompilationUnit) = {
      // run the typer only if in `createJavadoc` mode
      val maxJavaPhase = if (createJavadoc) currentRun.typerPhase.id else currentRun.namerPhase.id
      reporter.cancelled || unit.isJava && this.id > maxJavaPhase
    }

    final def applyPhase(unit: CompilationUnit) {
      if ((unit ne null) && unit.exists)
        lastSeenSourceFile = unit.source

      if (opt.echoFilenames)
        inform("[running phase " + name + " on " + unit + "]")

      val unit0 = currentUnit
      try {
        currentRun.currentUnit = unit
        if (!cancelled(unit)) {
          currentRun.informUnitStarting(this, unit)
          apply(unit)
        }
        currentRun.advanceUnit
      } finally {
        //assert(currentUnit == unit)
        currentRun.currentUnit = unit0
      }
    }
  }

  /** Switch to turn on detailed type logs */
  var printTypings = opt.typerDebug
  var printInfers = opt.inferDebug

  // phaseName = "parser"
  object syntaxAnalyzer extends {
    val global: Global.this.type = Global.this
    val runsAfter = List[String]()
    val runsRightAfter = None
  } with SyntaxAnalyzer

  // !!! I think we're overdue for all these phase objects being lazy vals.
  // There's no way for a Global subclass to provide a custom typer
  // despite the existence of a "def newTyper(context: Context): Typer"
  // which is clearly designed for that, because it's defined in
  // Analyzer and Global's "object analyzer" allows no override. For now
  // I only changed analyzer.
  //
  // factory for phases: namer, packageobjects, typer
  lazy val analyzer = new {
    val global: Global.this.type = Global.this
  } with Analyzer

  object classInlining extends {
    val global: Global.this.type = Global.this
    val runsAfter = List("typer")
    val runsRightAfter = None
  } with ClassInlining

  // phaseName = "superaccessors"
  object superAccessors extends {
    val global: Global.this.type = Global.this
    val runsAfter = List("typer")
    val runsRightAfter = None
  } with SuperAccessors

  // phaseName = "pickler"
  object pickler extends {
    val global: Global.this.type = Global.this
    val runsAfter = List("superaccessors")
    val runsRightAfter = None
  } with Pickler

  // phaseName = "refchecks"
  override object refChecks extends {
    val global: Global.this.type = Global.this
    val runsAfter = List("pickler")
    val runsRightAfter = None
  } with RefChecks

  // phaseName = "liftcode"
  object liftcode extends {
    val global: Global.this.type = Global.this
    val runsAfter = List("refchecks")
    val runsRightAfter = None
  } with LiftCode

  // phaseName = "uncurry"
  override object uncurry extends {
    val global: Global.this.type = Global.this
    val runsAfter = List("refchecks", "liftcode")
    val runsRightAfter = None
  } with UnCurry

  // phaseName = "tailcalls"
  object tailCalls extends {
    val global: Global.this.type = Global.this
    val runsAfter = List("uncurry")
    val runsRightAfter = None
  } with TailCalls

  // phaseName = "explicitouter"
  object explicitOuter extends {
    val global: Global.this.type = Global.this
    val runsAfter = List("tailcalls")
    val runsRightAfter = None
  } with ExplicitOuter

  // phaseName = "specialize"
  object specializeTypes extends {
    val global: Global.this.type = Global.this
    val runsAfter = List("")
    val runsRightAfter = Some("tailcalls")
  } with SpecializeTypes

  // phaseName = "erasure"
  override object erasure extends {
    val global: Global.this.type = Global.this
    val runsAfter = List("explicitouter")
    val runsRightAfter = Some("explicitouter")
  } with Erasure

  // phaseName = "lazyvals"
  object lazyVals extends {
    final val FLAGS_PER_WORD = 32
    val global: Global.this.type = Global.this
    val runsAfter = List("erasure")
    val runsRightAfter = None
  } with LazyVals

  // phaseName = "lambdalift"
  object lambdaLift extends {
    val global: Global.this.type = Global.this
    val runsAfter = List("lazyvals")
    val runsRightAfter = None
  } with LambdaLift

  // phaseName = "constructors"
  object constructors extends {
    val global: Global.this.type = Global.this
    val runsAfter = List("lambdalift")
    val runsRightAfter = None
  } with Constructors

  // phaseName = "flatten"
  object flatten extends {
    val global: Global.this.type = Global.this
    val runsAfter = List("constructors")
    val runsRightAfter = None
  } with Flatten

  // phaseName = "mixin"
  object mixer extends {
    val global: Global.this.type = Global.this
    val runsAfter = List("flatten", "constructors")
    val runsRightAfter = None
  } with Mixin

  // phaseName = "cleanup"
  object cleanup extends {
    val global: Global.this.type = Global.this
    val runsAfter = List("mixin")
    val runsRightAfter = None
  } with CleanUp

  // phaseName = "icode"
  object genicode extends {
    val global: Global.this.type = Global.this
    val runsAfter = List("cleanup")
    val runsRightAfter = None
  } with GenICode

  // phaseName = "inliner"
  object inliner extends {
    val global: Global.this.type = Global.this
    val runsAfter = List("icode")
    val runsRightAfter = None
  } with Inliners

  // phaseName = "inlineExceptionHandlers"
  object inlineExceptionHandlers extends {
    val global: Global.this.type = Global.this
    val runsAfter = List("inliner")
    val runsRightAfter = None
  } with InlineExceptionHandlers

  // phaseName = "closelim"
  object closureElimination extends {
    val global: Global.this.type = Global.this
    val runsAfter = List("inlineExceptionHandlers")
    val runsRightAfter = None
  } with ClosureElimination

  // phaseName = "dce"
  object deadCode extends {
    val global: Global.this.type = Global.this
    val runsAfter = List("closelim")
    val runsRightAfter = None
  } with DeadCodeElimination

  // phaseName = "jvm"
  object genJVM extends {
    val global: Global.this.type = Global.this
    val runsAfter = List("dce")
    val runsRightAfter = None
  } with GenJVM

  // This phase is optional: only added if settings.make option is given.
  // phaseName = "dependencyAnalysis"
  object dependencyAnalysis extends {
    val global: Global.this.type = Global.this
    val runsAfter = List("jvm")
    val runsRightAfter = None
  } with DependencyAnalysis

  // phaseName = "terminal"
  object terminal extends {
    val global: Global.this.type = Global.this
    val phaseName = "terminal"
    val runsAfter = List("jvm", "msil")
    val runsRightAfter = None
  } with SubComponent {
    private var cache: Option[GlobalPhase] = None
    def reset(): Unit = cache = None

    def newPhase(prev: Phase): GlobalPhase =
      cache getOrElse returning(new TerminalPhase(prev))(x => cache = Some(x))

    class TerminalPhase(prev: Phase) extends GlobalPhase(prev) {
      def name = "terminal"
      def apply(unit: CompilationUnit) {}
    }
  }

  // phaseName = "SAMPLE PHASE"
  object sampleTransform extends {
    val global: Global.this.type = Global.this
    val runsAfter = List[String]()
    val runsRightAfter = None
  } with SampleTransform

  /** The checkers are for validating the compiler data structures
   *  at phase boundaries.
   */

  /** Tree checker */
  object treeChecker extends {
    val global: Global.this.type = Global.this
  } with TreeCheckers

  /** Icode verification */
  object icodeCheckers extends {
    val global: Global.this.type = Global.this
  } with ICodeCheckers

  object icodeChecker extends icodeCheckers.ICodeChecker()

  object typer extends analyzer.Typer(
    analyzer.NoContext.make(EmptyTree, Global.this.definitions.RootClass, newScope)
  )

  /** Add the internal compiler phases to the phases set.
   *  This implementation creates a description map at the same time.
   */
  protected def computeInternalPhases() {
    // Note: this fits -Xshow-phases into 80 column width, which it is
    // desirable to preserve.
    val phs = List(
      syntaxAnalyzer          -> "parse source into ASTs, perform simple desugaring",
      analyzer.namerFactory   -> "resolve names, attach symbols to named trees",
      analyzer.packageObjects -> "load package objects",
      analyzer.typerFactory   -> "the meat and potatoes: type the trees",
      superAccessors          -> "add super accessors in traits and nested classes",
      classInlining           -> "add static methods to inline classes",
      pickler                 -> "serialize symbol tables",
      refChecks               -> "reference/override checking, translate nested objects",
      liftcode                -> "reify trees",
      uncurry                 -> "uncurry, translate function values to anonymous classes",
      tailCalls               -> "replace tail calls by jumps",
      specializeTypes         -> "@specialized-driven class and method specialization",
      explicitOuter           -> "this refs to outer pointers, translate patterns",
      erasure                 -> "erase types, add interfaces for traits",
      lazyVals                -> "allocate bitmaps, translate lazy vals into lazified defs",
      lambdaLift              -> "move nested functions to top level",
      constructors            -> "move field definitions into constructors",
      mixer                   -> "mixin composition",
      cleanup                 -> "platform-specific cleanups, generate reflective calls",
      genicode                -> "generate portable intermediate code",
      inliner                 -> "optimization: do inlining",
      inlineExceptionHandlers -> "optimization: inline exception handlers",
      closureElimination      -> "optimization: eliminate uncalled closures",
      deadCode                -> "optimization: eliminate dead code",
      terminal                -> "The last phase in the compiler chain"
    )

    phs foreach (addToPhasesSet _).tupled
  }
  // This is slightly inelegant but it avoids adding a new member to SubComponent,
  // and attractive -Xshow-phases output is unlikely if the descs span 20 files anyway.
  private val otherPhaseDescriptions = Map(
    "flatten"  -> "eliminate inner classes",
    "jvm"      -> "generate JVM bytecode"
  ) withDefaultValue ""

  protected def computePlatformPhases() = platform.platformPhases foreach { sub =>
    addToPhasesSet(sub, otherPhaseDescriptions(sub.phaseName))
  }

  // sequences the phase assembly
  protected def computePhaseDescriptors: List[SubComponent] = {
    computeInternalPhases()       // Global.scala
    computePlatformPhases()       // backend/Platform.scala
    computePluginPhases()         // plugins/Plugins.scala
    buildCompilerFromPhasesSet()  // PhaseAssembly.scala
  }

  /* The phase descriptor list */
  lazy val phaseDescriptors: List[SubComponent] = computePhaseDescriptors

  /* The set of phase objects that is the basis for the compiler phase chain */
  protected lazy val phasesSet     = new mutable.HashSet[SubComponent]
  protected lazy val phasesDescMap = new mutable.HashMap[SubComponent, String] withDefaultValue ""
  private lazy val phaseTimings = new Phases.TimingModel   // tracking phase stats
  private lazy val unitTimings = mutable.HashMap[CompilationUnit, Long]() withDefaultValue 0L // tracking time spent per unit
  private def unitTimingsFormatted(): String = {
    def toMillis(nanos: Long) = "%.3f" format nanos / 1000000d

    val formatter = new util.TableDef[(String, String)] {
      >> ("ms"   -> (_._1)) >+ "  "
      << ("path" -> (_._2))
    }
    "" + (
      new formatter.Table(unitTimings.toList sortBy (-_._2) map {
        case (unit, nanos) => (toMillis(nanos), unit.source.path)
      })
    )
  }

  protected def addToPhasesSet(sub: SubComponent, descr: String) {
    phasesSet += sub
    phasesDescMap(sub) = descr
  }

  /** The names of the phases. */
  lazy val phaseNames = {
    new Run // force some initialization
    phaseDescriptors map (_.phaseName)
  }

  /** A description of the phases that will run */
  def phaseDescriptions: String = {
    val width = phaseNames map (_.length) max
    val fmt   = "%" + width + "s  %2s  %s\n"

    val line1 = fmt.format("phase name", "id", "description")
    val line2 = fmt.format("----------", "--", "-----------")
    val descs = phaseDescriptors.zipWithIndex map {
      case (ph, idx) => fmt.format(ph.phaseName, idx + 1, phasesDescMap(ph))
    }
    line1 :: line2 :: descs mkString
  }
  /** Summary of the per-phase values of nextFlags and newFlags, shown
   *  with -Xshow-phases if -Ydebug also given.
   */
  def phaseFlagDescriptions: String = {
    val width = phaseNames map (_.length) max
    val fmt   = "%" + width + "s  %2s  %s\n"

    val line1 = fmt.format("phase name", "id", "new flags")
    val line2 = fmt.format("----------", "--", "---------")
    val descs = phaseDescriptors.zipWithIndex map {
      case (ph, idx) =>
        def fstr1 = if (ph.phaseNewFlags == 0L) "" else "[START] " + Flags.flagsToString(ph.phaseNewFlags)
        def fstr2 = if (ph.phaseNextFlags == 0L) "" else "[END] " + Flags.flagsToString(ph.phaseNextFlags)
        val fstr = (
          if (ph.ownPhase.id == 1) Flags.flagsToString(Flags.InitialFlags)
          else if (ph.phaseNewFlags != 0L && ph.phaseNextFlags != 0L) fstr1 + " " + fstr2
          else fstr1 + fstr2
        )
        fmt.format(ph.phaseName, idx + 1, fstr)
    }
    line1 :: line2 :: descs mkString
  }

  // ----------- Runs ---------------------------------------

  private var curRun: Run = null
  private var curRunId = 0

  /** A hook that lets subclasses of `Global` define whether a package or class should be kept loaded for the
   *  next compiler run. If the parameter `sym` is a class or object, and `clearOnNextRun(sym)` returns `true`,
   *  then the symbol is unloaded and reset to its state before the last compiler run. If the parameter `sym` is
   *  a package, and clearOnNextRun(sym)` returns `true`, the package is recursively searched for
   *  classes to drop.
   *
   *  Example: Let's say I want a compiler that drops all classes corresponding to the current project
   *  between runs. Then `keepForNextRun` of a toplevel class or object should return `true` if the
   *  class or object does not form part of the current project, `false` otherwise. For a package,
   *  clearOnNextRun should return `true` if no class in that package forms part of the current project,
   *  `false` otherwise.
   *
   *  @param    sym A class symbol, object symbol, package, or package class.
   */
  def clearOnNextRun(sym: Symbol) = false
    /* To try out clearOnNext run on the scala.tools.nsc project itself
     * replace `false` above with the following code

    settings.Xexperimental.value && { sym.isRoot || {
      sym.fullName match {
        case "scala" | "scala.tools" | "scala.tools.nsc" => true
        case _ => sym.owner.fullName.startsWith("scala.tools.nsc")
      }
    }}

     * Then, fsc -Xexperimental clears the nsc porject between successive runs of `fsc`.
     */

  /** Remove the current run when not needed anymore. Used by the build
   *  manager to save on the memory foot print. The current run holds on
   *  to all compilation units, which in turn hold on to trees.
   */
  private [nsc] def dropRun() {
    curRun = null
  }

  /** There are common error conditions where when the exception hits
   *  here, currentRun.currentUnit is null.  This robs us of the knowledge
   *  of what file was being compiled when it broke.  Since I really
   *  really want to know, this hack.
   */
  private var lastSeenSourceFile: SourceFile = NoSourceFile

  /** The currently active run
   */
  def currentRun: Run              = curRun
  def currentUnit: CompilationUnit = if (currentRun eq null) NoCompilationUnit else currentRun.currentUnit
  def currentSource: SourceFile    = if (currentUnit.exists) currentUnit.source else lastSeenSourceFile

  /** Don't want to introduce new errors trying to report errors,
   *  so swallow exceptions.
   */
  override def supplementErrorMessage(errorMessage: String): String = try {
    """|
       |     while compiling:  %s
       |       current phase:  %s
       |     library version:  %s
       |    compiler version:  %s
       |  reconstructed args:  %s
       |
       |%s""".stripMargin.format(
      currentSource.path,
      phase,
      scala.util.Properties.versionString,
      Properties.versionString,
      settings.recreateArgs.mkString(" "),
      if (opt.debug) "Current unit body:\n" + currentUnit.body + "\n" + errorMessage else errorMessage
    )
  }
  catch { case x: Exception => errorMessage }

  /** The id of the currently active run
   */
  override def currentRunId = curRunId

  def echoPhaseSummary(ph: Phase) = {
    /** Only output a summary message under debug if we aren't echoing each file. */
    if (opt.debug && !opt.echoFilenames)
      inform("[running phase " + ph.name + " on " + currentRun.size +  " compilation units]")
  }

  /** A Run is a single execution of the compiler on a sets of units
   */
  class Run {
    /** Have been running into too many init order issues with Run
     *  during erroneous conditions.  Moved all these vals up to the
     *  top of the file so at least they're not trivially null.
     */
    var isDefined = false
    /** The currently compiled unit; set from GlobalPhase */
    var currentUnit: CompilationUnit = NoCompilationUnit

    /** Counts for certain classes of warnings during this run. */
    var deprecationWarnings: List[(Position, String)] = Nil
    var uncheckedWarnings: List[(Position, String)] = Nil
    
    /** A flag whether macro expansions failed */
    var macroExpansionFailed = false

    /** To be initialized from firstPhase. */
    private var terminalPhase: Phase = NoPhase

    private val unitbuf = new mutable.ListBuffer[CompilationUnit]
    val compiledFiles   = new mutable.HashSet[String]

    /** A map from compiled top-level symbols to their source files */
    val symSource = new mutable.HashMap[Symbol, AbstractFile]

    /** A map from compiled top-level symbols to their picklers */
    val symData = new mutable.HashMap[Symbol, PickleBuffer]

    private var phasec: Int       = 0   // phases completed
    private var unitc: Int        = 0   // units completed this phase
    private var _unitbufSize = 0

    def size = _unitbufSize
    override def toString = "scalac Run for:\n  " + compiledFiles.toList.sorted.mkString("\n  ")

    // Calculate where to stop based on settings -Ystop-before or -Ystop-after.
    // Slightly complicated logic due to wanting -Ystop-before:parser to fail rather
    // than mysteriously running to completion.
    private lazy val stopPhaseSetting = {
      val result = phaseDescriptors sliding 2 collectFirst {
        case xs if xs exists (settings.stopBefore contains _.phaseName) => if (settings.stopBefore contains xs.head.phaseName) xs.head else xs.last
        case xs if settings.stopAfter contains xs.head.phaseName        => xs.last
      }
      if (result exists (_.phaseName == "parser"))
        globalError("Cannot stop before parser phase.")

      result
    }
    // The phase to stop BEFORE running.
    protected def stopPhase(name: String) = stopPhaseSetting exists (_.phaseName == name)
    protected def skipPhase(name: String) = settings.skip contains name

    /** As definitions.init requires phase != NoPhase, and calling phaseDescriptors.head
     *  will force init, there is some jockeying herein regarding init order: instead of
     *  taking the head descriptor we create a parser phase directly.
     */
    private val firstPhase = {
      /** Initialization. */
      curRunId += 1
      curRun = this

      /** Set phase to a newly created syntaxAnalyzer and call definitions.init. */
      val parserPhase: Phase = syntaxAnalyzer.newPhase(NoPhase)
      phase = parserPhase
      definitions.init

      // Flush the cache in the terminal phase: the chain could have been built
      // before without being used. (This happens in the interpreter.)
      terminal.reset

      // Each subcomponent supplies a phase, which are chained together.
      //   If -Ystop:phase is given, neither that phase nor any beyond it is added.
      //   If -Yskip:phase is given, that phase will be skipped.
      val lastPhase = phaseDescriptors.tail .
        takeWhile (pd => !stopPhase(pd.phaseName)) .
        filterNot (pd =>  skipPhase(pd.phaseName)) .
        foldLeft (parserPhase) ((chain, ph) => ph newPhase chain)

      // Ensure there is a terminal phase at the end, since -Ystop may have limited the phases.
      terminalPhase =
        if (lastPhase.name == "terminal") lastPhase
        else terminal newPhase lastPhase

      parserPhase
    }

    /** Reset all classes contained in current project, as determined by
     *  the clearOnNextRun hook
     */
    def resetProjectClasses(root: Symbol): Unit = try {
      def unlink(sym: Symbol) =
        if (sym != NoSymbol) root.info.decls.unlink(sym)
      if (settings.verbose.value) inform("[reset] recursing in "+root)
      val toReload = mutable.Set[String]()
      for (sym <- root.info.decls) {
        if (sym.isInitialized && clearOnNextRun(sym))
          if (sym.isPackage) {
            resetProjectClasses(sym.moduleClass)
            openPackageModule(sym.moduleClass)
          } else {
            unlink(sym)
            unlink(root.info.decls.lookup(
              if (sym.isTerm) sym.name.toTypeName else sym.name.toTermName))
            toReload += sym.fullName
              // note: toReload could be set twice with the same name
              // but reinit must happen only once per name. That's why
              // the following classPath.findClass { ... } code cannot be moved here.
          }
      }
      for (fullname <- toReload)
        classPath.findClass(fullname) match {
          case Some(classRep) =>
            if (settings.verbose.value) inform("[reset] reinit "+fullname)
            loaders.initializeFromClassPath(root, classRep)
          case _ =>
        }
    } catch {
      case ex: Throwable =>
        // this handler should not be nessasary, but it seems that `fsc`
        // eats exceptions if they appear here. Need to find out the cause for
        // this and fix it.
        inform("[reset] exception happened: "+ex);
        ex.printStackTrace();
        throw ex
    }

    // --------------- Miscellania -------------------------------

<<<<<<< HEAD
    /** The currently compiled unit; set from GlobalPhase */
    var currentUnit: CompilationUnit = _

    /** Counts for certain classes of warnings during this run. */
    var deprecationWarnings: List[(Position, String)] = Nil
    var uncheckedWarnings: List[(Position, String)] = Nil

    /** A flag whether macro expansions failed */
    var macroExpansionFailed = false

=======
>>>>>>> 3e49826c
    /** Progress tracking.  Measured in "progress units" which are 1 per
     *  compilation unit per phase completed.
     *
     *  @param    current   number of "progress units" completed
     *  @param    total     total number of "progress units" in run
     */
    def progress(current: Int, total: Int) {}

    /**
     * For subclasses to override. Called when `phase` is about to be run on `unit`.
     * Variables are passed explicitly to indicate that `globalPhase` and `currentUnit` have been set.
     */
    def informUnitStarting(phase: Phase, unit: CompilationUnit) { }

    /** take note that phase is completed
     *  (for progress reporting)
     */
    def advancePhase() {
      unitc = 0
      phasec += 1
      refreshProgress
    }
    /** take note that a phase on a unit is completed
     *  (for progress reporting)
     */
    def advanceUnit() {
      unitc += 1
      refreshProgress
    }

    def cancel() { reporter.cancelled = true }
    
    private def currentProgress   = (phasec * size) + unitc
    private def totalProgress     = (phaseDescriptors.size - 1) * size // -1: drops terminal phase
    private def refreshProgress() = if (size > 0) progress(currentProgress, totalProgress)

    // ----- finding phases --------------------------------------------

    def phaseNamed(name: String): Phase = {
      var p: Phase = firstPhase
      while (p.next != p && p.name != name) p = p.next
      if (p.name != name) NoPhase else p
    }

    val parserPhase        = phaseNamed("parser")
    val namerPhase         = phaseNamed("namer")
    // packageobjects
    val typerPhase         = phaseNamed("typer")
    // superaccessors
    val picklerPhase       = phaseNamed("pickler")
    val refchecksPhase     = phaseNamed("refchecks")
    val uncurryPhase       = phaseNamed("uncurry")
    // tailcalls, specialize
    val explicitouterPhase = phaseNamed("explicitouter")
    val erasurePhase       = phaseNamed("erasure")
    // lazyvals, lambdalift, constructors
    val flattenPhase       = phaseNamed("flatten")
    val mixinPhase         = phaseNamed("mixin")
    val cleanupPhase       = phaseNamed("cleanup")
    val icodePhase         = phaseNamed("icode")
    // inliner, closelim, dce
    val jvmPhase           = phaseNamed("jvm")

    def runIsAt(ph: Phase)   = globalPhase.id == ph.id
    def runIsPast(ph: Phase) = globalPhase.id > ph.id

    isDefined = true

    // ----------- Units and top-level classes and objects --------


    /** add unit to be compiled in this run */
    private def addUnit(unit: CompilationUnit) {
      unitbuf += unit
      _unitbufSize += 1 // counting as they're added so size is cheap
      compiledFiles += unit.source.file.path
    }
    private def checkDeprecatedSettings(unit: CompilationUnit) {
      // issue warnings for any usage of deprecated settings
      settings.userSetSettings filter (_.isDeprecated) foreach { s =>
        unit.deprecationWarning(NoPosition, s.name + " is deprecated: " + s.deprecationMessage.get)
      }
    }

    /* An iterator returning all the units being compiled in this run */
    /* !!! Note: changing this to unitbuf.toList.iterator breaks a bunch
       of tests in tests/res.  This is bad, it means the resident compiler
       relies on an iterator of a mutable data structure reflecting changes
       made to the underlying structure (in whatever accidental way it is
       currently depending upon.)
     */
    def units: Iterator[CompilationUnit] = unitbuf.iterator

    def registerPickle(sym: Symbol): Unit = {
      // Convert all names to the type name: objects don't store pickled data
      if (opt.showPhase && (opt.showNames exists (x => findNamedMember(x.toTypeName, sym) != NoSymbol))) {
        symData get sym foreach { pickle =>
          ShowPickled.show("\n<<-- " + sym.fullName + " -->>\n", pickle, false)
        }
      }
    }

    /** does this run compile given class, module, or case factory? */
    def compiles(sym: Symbol): Boolean =
      if (sym == NoSymbol) false
      else if (symSource.isDefinedAt(sym)) true
      else if (!sym.owner.isPackageClass) compiles(sym.toplevelClass)
      else if (sym.isModuleClass) compiles(sym.sourceModule)
      else false

    /** Is this run allowed to redefine the given symbol? Usually this is true
     *  if the run does not already compile `sym`, but for interactive mode
     *  we have a more liberal interpretation.
     */
    def canRedefine(sym: Symbol) = !compiles(sym)

    // --------------- Compilation methods ----------------------------

    protected def runCheckers() {
      val toCheck  = globalPhase.prev
      val canCheck = toCheck.checkable
      val fmt      = if (canCheck) "[Now checking: %s]" else "[Not checkable: %s]"

      inform(fmt format toCheck.name)

      if (canCheck) {
        phase = globalPhase
        if (globalPhase.id >= icodePhase.id) icodeChecker.checkICodes
        else treeChecker.checkTrees
      }
    }

    private def showMembers() =
      opt.showNames foreach (x => showDef(x, opt.declsOnly, globalPhase))

    // If -Yprofile isn't given this will never be triggered.
    lazy val profiler = Class.forName(opt.profileClass).newInstance().asInstanceOf[Profiling]

    // Similarly, this will only be created under -Yshow-syms.
    object trackerFactory extends SymbolTrackers {
      val global: Global.this.type = Global.this
      lazy val trackers = currentRun.units.toList map (x => SymbolTracker(x))
      def snapshot() = {
        inform("\n[[symbol layout at end of " + phase + "]]")
        atPhase(phase.next) {
          trackers foreach { t =>
            t.snapshot()
            inform(t.show("Heading from " + phase.prev.name + " to " + phase.name))
          }
        }
      }
    }

    def reportCompileErrors() {
      if (reporter.hasErrors) {
        for ((sym, file) <- symSource.iterator) {
          sym.reset(new loaders.SourcefileLoader(file))
          if (sym.isTerm)
            sym.moduleClass reset loaders.moduleClassLoader
        }
      }
      else {
        def warn(count: Int, what: String, option: Settings#BooleanSetting) = (
          if (option.isDefault && count > 0)
            warning("there were %d %s warnings; re-run with %s for details".format(count, what, option.name))
        )
        warn(deprecationWarnings.size, "deprecation", settings.deprecation)
        warn(uncheckedWarnings.size, "unchecked", settings.unchecked)
        if (macroExpansionFailed)
          warning("some macros could not be expanded and code fell back to overridden methods;"+
                  "\nrecompiling with generated classfiles on the classpath might help.")
        // todo: migrationWarnings
      }
    }

    /** Compile list of source files */
    def compileSources(_sources: List[SourceFile]) {
      val depSources = dependencyAnalysis calculateFiles _sources.distinct
      val sources    = coreClassesFirst(depSources)
      // there is a problem already, e.g. a plugin was passed a bad option
      if (reporter.hasErrors)
        return

      // nothing to compile, but we should still report use of deprecated options
      if (sources.isEmpty) {
        checkDeprecatedSettings(new CompilationUnit(new BatchSourceFile("<no file>", "")))
        reportCompileErrors()
        return
      }

      compileUnits(sources map (new CompilationUnit(_)), firstPhase)
    }

    /** Compile list of units, starting with phase `fromPhase`
     */
    def compileUnits(units: List[CompilationUnit], fromPhase: Phase) {
      try compileUnitsInternal(units, fromPhase)
      catch { case ex => 
        globalError(supplementErrorMessage("uncaught exception during compilation: " + ex.getClass.getName))
        throw ex
      }
    }
    
    private def compileUnitsInternal(units: List[CompilationUnit], fromPhase: Phase) {
      units foreach addUnit
      if (opt.profileAll) {
        inform("starting CPU profiling on compilation run")
        profiler.startProfiling()
      }
      val startTime = currentTime

      reporter.reset()
      checkDeprecatedSettings(unitbuf.head)
      globalPhase = fromPhase

     while (globalPhase != terminalPhase && !reporter.hasErrors) {
        val startTime = currentTime
        phase = globalPhase

        if (opt.profCPUPhase) {
          inform("starting CPU profiling on phase " + globalPhase.name)
          profiler profile globalPhase.run
        }
        else globalPhase.run

        // Create a profiling generation for each phase's allocations
        if (opt.profileAny)
          profiler.advanceGeneration(globalPhase.name)

        // progress update
        informTime(globalPhase.description, startTime)
        phaseTimings(globalPhase) = currentTime - startTime

        // write icode to *.icode files
        if (opt.writeICode)
          writeICode()

        // print trees
        if (opt.printPhase || opt.printLate && runIsAt(cleanupPhase)) {
          if (opt.showTrees) nodePrinters.printAll()
          else printAllUnits()
        }
        // print the symbols presently attached to AST nodes
        if (opt.showSymbols)
          trackerFactory.snapshot()

        // print members
        if (opt.showPhase)
          showMembers()

        // browse trees with swing tree viewer
        if (opt.browsePhase)
          treeBrowser browse (phase.name, units)

        // move the pointer
        globalPhase = globalPhase.next

        // run tree/icode checkers
        if (opt.checkPhase)
          runCheckers()

        // output collected statistics
        if (opt.printStats)
          statistics.print(phase)

        advancePhase
      }
      if (opt.profileAll)
        profiler.stopProfiling()

      if (opt.timings) {
        inform(phaseTimings.formatted)
        inform(unitTimingsFormatted)
      }

      // In case no phase was specified for -Xshow-class/object, show it now for sure.
      if (opt.noShow)
        showMembers()

      reportCompileErrors()
      symSource.keys foreach (x => resetPackageClass(x.owner))
      informTime("total", startTime)

      // save heap snapshot if requested
      if (opt.profileMem) {
        inform("Saving heap snapshot, this could take a while...")
        System.gc()
        profiler.captureSnapshot()
        inform("...done saving heap snapshot.")
        specializeTypes.printSpecStats()
      }

      // record dependency data
      if (!dependencyAnalysis.off)
        dependencyAnalysis.saveDependencyAnalysis()

      // Clear any sets or maps created via perRunCaches.
      perRunCaches.clearAll()

      // Reset project
      if (!stopPhase("namer")) {
        atPhase(namerPhase) {
          resetProjectClasses(definitions.RootClass)
        }
      }
    }

    /** Compile list of abstract files. */
    def compileFiles(files: List[AbstractFile]) {
      try compileSources(files map getSourceFile)
      catch { case ex: IOException => globalError(ex.getMessage()) }
    }

    /** Compile list of files given by their names */
    def compile(filenames: List[String]) {
      try {
        val sources: List[SourceFile] =
          if (isScriptRun && filenames.size > 1) returning(Nil)(_ => globalError("can only compile one script at a time"))
          else filenames map getSourceFile

        compileSources(sources)
      }
      catch { case ex: IOException => globalError(ex.getMessage()) }
    }

    /** Compile abstract file until `globalPhase`, but at least
     *  to phase "namer".
     */
    def compileLate(file: AbstractFile) {
      if (!compiledFiles(file.path))
        compileLate(new CompilationUnit(getSourceFile(file)))
    }

    /** Compile abstract file until `globalPhase`, but at least to phase "namer".
     */
    def compileLate(unit: CompilationUnit) {
      def stop(ph: Phase) = ph == null || ph.id >= (globalPhase.id max typerPhase.id)
      def loop(ph: Phase) {
        if (stop(ph)) refreshProgress
        else {
          atPhase(ph)(ph.asInstanceOf[GlobalPhase] applyPhase unit)
          loop(ph.next match {
            case `ph`   => null   // ph == ph.next implies terminal, and null ends processing
            case x      => x
          })
        }
      }
      addUnit(unit)
      loop(firstPhase)
    }

    /**
     * Attempt to locate a source file providing the given name as a top-level
     * definition in the given context, and add it to the run via compileLate
     * if found.
     */
    def compileSourceFor(context : analyzer.Context, name : Name) = false

    /**
     * Attempt to locate a source file providing the given name as a top-level
     * definition with the given prefix, and add it to the run via compileLate
     * if found.
     */
    def compileSourceFor(qual : Tree, name : Name) = false

    /** Reset package class to state at typer (not sure what this
     *  is needed for?)
     */
    private def resetPackageClass(pclazz: Symbol) {
      atPhase(firstPhase) {
        pclazz.setInfo(atPhase(typerPhase)(pclazz.info))
      }
      if (!pclazz.isRoot) resetPackageClass(pclazz.owner)
    }

    /**
     * Re-orders the source files to
     *  1. ScalaObject
     *  2. LowPriorityImplicits / EmbeddedControls (i.e. parents of Predef)
     *  3. the rest
     *
     * 1 is to avoid cyclic reference errors.
     * 2 is due to the following. When completing "Predef" (*), typedIdent is called
     * for its parents (e.g. "LowPriorityImplicits"). typedIdent checks whether
     * the symbol reallyExists, which tests if the type of the symbol after running
     * its completer is != NoType.
     * If the "namer" phase has not yet run for "LowPriorityImplicits", the symbol
     * has a SourcefileLoader as type. Calling "doComplete" on it does nothing at
     * all, because the source file is part of the files to be compiled anyway.
     * So the "reallyExists" test will return "false".
     * Only after the namer, the symbol has a lazy type which actually computes
     * the info, and "reallyExists" behaves as expected.
     * So we need to make sure that the "namer" phase is run on predef's parents
     * before running it on predef.
     *
     * (*) Predef is completed early when calling "mkAttributedRef" during the
     *   addition of "import Predef._" to sourcefiles. So this situation can't
     *   happen for user classes.
     *
     */
    private def coreClassesFirst(files: List[SourceFile]) = {
      val goLast = 4
      def rank(f: SourceFile) = {
        if (f.file.container.name != "scala") goLast
        else f.file.name match {
          case "ScalaObject.scala"            => 1
          case "LowPriorityImplicits.scala"   => 2
          case "StandardEmbeddings.scala"     => 2
          case "EmbeddedControls.scala"       => 2
          case "Predef.scala"                 => 3 /* Predef.scala before Any.scala, etc. */
          case _                              => goLast
        }
      }
      files sortBy rank
    }
  } // class Run

  def printAllUnits() {
    print("[[syntax trees at end of " + phase + "]]")
    atPhase(phase.next) { currentRun.units foreach (treePrinter.print(_)) }
  }

  private def findMemberFromRoot(fullName: Name): Symbol = {
    val segs = nme.segments(fullName.toString, fullName.isTermName)
    if (segs.isEmpty) NoSymbol
    else findNamedMember(segs.tail, definitions.RootClass.info member segs.head)
  }

  private def findNamedMember(fullName: Name, root: Symbol): Symbol = {
    val segs = nme.segments(fullName.toString, fullName.isTermName)
    if (segs.isEmpty || segs.head != root.simpleName) NoSymbol
    else findNamedMember(segs.tail, root)
  }
  private def findNamedMember(segs: List[Name], root: Symbol): Symbol =
    if (segs.isEmpty) root
    else findNamedMember(segs.tail, root.info member segs.head)

  /** We resolve the class/object ambiguity by passing a type/term name.
   */
  def showDef(fullName: Name, declsOnly: Boolean, ph: Phase) = {
    val boringOwners = Set(definitions.AnyClass, definitions.AnyRefClass, definitions.ObjectClass)
    def phased[T](body: => T): T = afterPhase(ph)(body)
    def boringMember(sym: Symbol) = boringOwners(sym.owner)
    def symString(sym: Symbol) = if (sym.isTerm) sym.defString else sym.toString

    def members(sym: Symbol) = phased(sym.info.members filterNot boringMember map symString)
    def decls(sym: Symbol)   = phased(sym.info.decls.toList map symString)
    def bases(sym: Symbol)   = phased(sym.info.baseClasses map (x => x.kindString + " " + x.fullName))

    // make the type/term selections walking from the root.
    val syms = findMemberFromRoot(fullName) match {
      // The name as given was not found, so we'll sift through every symbol in
      // the run looking for plausible matches.
      case NoSymbol => phased(currentRun.symSource.keys map (sym => findNamedMember(fullName, sym)) filterNot (_ == NoSymbol) toList)
      // The name as given matched, so show only that.
      case sym      => List(sym)
    }

    syms foreach { sym =>
      val name        = "\n<<-- %s %s after phase '%s' -->>".format(sym.kindString, sym.fullName, ph.name)
      val baseClasses = bases(sym).mkString("Base classes:\n  ", "\n  ", "")
      val contents =
        if (declsOnly) decls(sym).mkString("Declarations:\n  ", "\n  ", "")
        else members(sym).mkString("Members (excluding Any/AnyRef unless overridden):\n  ", "\n  ", "")

      inform(List(name, baseClasses, contents) mkString "\n\n")
    }
  }

  def getFile(source: AbstractFile, segments: Array[String], suffix: String): File = {
    val outDir = Path(
      settings.outputDirs.outputDirFor(source).path match {
        case ""   => "."
        case path => path
      }
    )
    val dir      = segments.init.foldLeft(outDir)(_ / _).createDirectory()
    new File(dir.path, segments.last + suffix)
  }

  /** Returns the file with the given suffix for the given class. Used for icode writing. */
  def getFile(clazz: Symbol, suffix: String): File = getFile(clazz.sourceFile, clazz.fullName split '.', suffix)

  private def writeICode() {
    val printer = new icodes.TextPrinter(null, icodes.linearizer)
    icodes.classes.values.foreach((cls) => {
      val suffix = if (cls.symbol.hasModuleFlag) "$.icode" else ".icode"
      var file = getFile(cls.symbol, suffix)
//      if (file.exists())
//        file = new File(file.getParentFile(), file.getName() + "1")
      try {
        val stream = new FileOutputStream(file)
        printer.setWriter(new PrintWriter(stream, true))
        printer.printClass(cls)
        informProgress("wrote " + file)
      } catch {
        case ex: IOException =>
          if (opt.debug) ex.printStackTrace()
        globalError("could not write file " + file)
      }
    })
  }
  // In order to not outright break code which overrides onlyPresentation (like sbt 0.7.5.RC0)
  // I restored and deprecated it.  That would be enough to avoid the compilation
  // failure, but the override wouldn't accomplish anything.  So now forInteractive
  // and forScaladoc default to onlyPresentation, which is the same as defaulting
  // to false except in old code.  The downside is that this leaves us calling a
  // deprecated method: but I see no simple way out, so I leave it for now.
  def forJVM           = opt.jvm
  override def forMSIL = opt.msil
  def forInteractive   = onlyPresentation
  def forScaladoc      = onlyPresentation
  def createJavadoc    = false

  @deprecated("Use forInteractive or forScaladoc, depending on what you're after", "2.9.0")
  def onlyPresentation = false
}

object Global {
  /** If possible, instantiate the global specified via -Yglobal-class.
   *  This allows the use of a custom Global subclass with the software which
   *  wraps Globals, such as scalac, fsc, and the repl.
   */
  def fromSettings(settings: Settings, reporter: Reporter): Global = {
    // !!! The classpath isn't known until the Global is created, which is too
    // late, so we have to duplicate it here.  Classpath is too tightly coupled,
    // it is a construct external to the compiler and should be treated as such.
    val parentLoader = settings.explicitParentLoader getOrElse getClass.getClassLoader
    val loader       = ScalaClassLoader.fromURLs(new PathResolver(settings).result.asURLs, parentLoader)
    val name         = settings.globalClass.value
    val clazz        = Class.forName(name, true, loader)
    val cons         = clazz.getConstructor(classOf[Settings], classOf[Reporter])

    cons.newInstance(settings, reporter).asInstanceOf[Global]
  }

  /** A global instantiated this way honors -Yglobal-class setting, and
   *  falls back on calling the Global constructor directly.
   */
  def apply(settings: Settings, reporter: Reporter): Global = {
    val g = (
      if (settings.globalClass.isDefault) null
      else try fromSettings(settings, reporter) catch { case x =>
        reporter.warning(NoPosition, "Failed to instantiate " + settings.globalClass.value + ": " + x)
        null
      }
    )
    if (g != null) g
    else new Global(settings, reporter)
  }
}<|MERGE_RESOLUTION|>--- conflicted
+++ resolved
@@ -983,19 +983,6 @@
 
     // --------------- Miscellania -------------------------------
 
-<<<<<<< HEAD
-    /** The currently compiled unit; set from GlobalPhase */
-    var currentUnit: CompilationUnit = _
-
-    /** Counts for certain classes of warnings during this run. */
-    var deprecationWarnings: List[(Position, String)] = Nil
-    var uncheckedWarnings: List[(Position, String)] = Nil
-
-    /** A flag whether macro expansions failed */
-    var macroExpansionFailed = false
-
-=======
->>>>>>> 3e49826c
     /** Progress tracking.  Measured in "progress units" which are 1 per
      *  compilation unit per phase completed.
      *
