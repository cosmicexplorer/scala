/* NSC -- new Scala compiler
 * Copyright 2005-2013 LAMP/EPFL
 * @author  Martin Odersky
 */

package scala.tools.nsc
package typechecker

import scala.collection.mutable.ListBuffer
import symtab.Flags._

/** This trait ...
 *
 *  @author  Martin Odersky
 *  @version 1.0
 */
trait EtaExpansion { self: Analyzer =>

  import global._

  object etaExpansion {
    private def isMatch(vparam: ValDef, arg: Tree) = arg match {
      case Ident(name)  => vparam.name == name
      case _            => false
    }

    def unapply(tree: Tree): Option[(List[ValDef], Tree, List[Tree])] = tree match {
      case Function(vparams, Apply(fn, args)) if (vparams corresponds args)(isMatch) =>
        Some((vparams, fn, args))
      case _ =>
        None
    }
  }

  /** <p>
   *    Expand partial function applications of type `type`.
   *  </p><pre>
   *  p.f(es_1)...(es_n)
   *     ==>  {
   *            <b>private synthetic val</b> eta$f   = p.f   // if p is not stable
   *            ...
   *            <b>private synthetic val</b> eta$e_i = e_i    // if e_i is not stable
   *            ...
   *            (ps_1 => ... => ps_m => eta$f([es_1])...([es_m])(ps_1)...(ps_m))
   *          }</pre>
   *  <p>
   *    tree is already attributed
   *  </p>
   */
  def etaExpand(unit : CompilationUnit, tree: Tree, typer: Typer): Tree = {
    val tpe = tree.tpe
    var cnt = 0 // for NoPosition
    def freshName() = {
      cnt += 1
      unit.freshTermName("eta$" + (cnt - 1) + "$")
    }
    val defs = new ListBuffer[Tree]

    /* Append to `defs` value definitions for all non-stable
     * subexpressions of the function application `tree`.
     */
    def liftoutPrefix(tree: Tree): Tree = {
      def liftout(tree: Tree, byName: Boolean): Tree =
        if (treeInfo.isExprSafeToInline(tree)) tree
        else {
          val vname: Name = freshName()
          // Problem with ticket #2351 here
          defs += atPos(tree.pos) {
            val rhs = if (byName) {
              val res = typer.typed(Function(List(), tree))
              new ChangeOwnerTraverser(typer.context.owner, res.symbol) traverse tree // SI-6274
              res
            } else tree
            ValDef(Modifiers(SYNTHETIC), vname.toTermName, TypeTree(), rhs)
          }
          atPos(tree.pos.focus) {
            if (byName) Apply(Ident(vname), List()) else Ident(vname)
          }
        }
      val tree1 = tree match {
        // a partial application using named arguments has the following form:
        // { val qual$1 = qual
        //   val x$1 = arg1
        //   [...]
        //   val x$n = argn
        //   qual$1.fun(x$1, ..)..(.., x$n) }
        // Eta-expansion has to be performed on `fun`
        case Block(stats, fun) =>
          defs ++= stats
          liftoutPrefix(fun)
        case Apply(fn, args) =>
          val byName: Int => Option[Boolean] = fn.tpe.params.map(p => definitions.isByNameParamType(p.tpe)).lift
          val newArgs = mapWithIndex(args) { (arg, i) =>
            // with repeated params, there might be more or fewer args than params
            liftout(arg, byName(i).getOrElse(false))
          }
          treeCopy.Apply(tree, liftoutPrefix(fn), newArgs).clearType()
        case TypeApply(fn, args) =>
          treeCopy.TypeApply(tree, liftoutPrefix(fn), args).clearType()
        case Select(qual, name) =>
<<<<<<< HEAD
          treeCopy.Select(tree, liftout(qual, byName = false), name).clearType() setSymbol NoSymbol
=======
          val name = tree.symbol.name // account for renamed imports, SI-7233
          treeCopy.Select(tree, liftout(qual, false), name) setSymbol NoSymbol setType null
>>>>>>> 395e90a7
        case Ident(name) =>
          tree
      }
      if (tree1 ne tree) tree1 setPos tree1.pos.makeTransparent
      tree1
    }

    /* Eta-expand lifted tree. */
    def expand(tree: Tree, tpe: Type): Tree = tpe match {
      case mt @ MethodType(paramSyms, restpe) if !mt.isImplicit =>
        val params: List[(ValDef, Boolean)] = paramSyms.map {
          sym =>
            val origTpe = sym.tpe
            val isRepeated = definitions.isRepeatedParamType(origTpe)
            // SI-4176 Don't leak A* in eta-expanded function types. See t4176b.scala
            val droppedStarTpe = if (settings.etaExpandKeepsStar.value) origTpe else dropIllegalStarTypes(origTpe)
            val valDef = ValDef(Modifiers(SYNTHETIC | PARAM), sym.name.toTermName, TypeTree(droppedStarTpe), EmptyTree)
            (valDef, isRepeated)
        }
        atPos(tree.pos.makeTransparent) {
          val args = params.map {
            case (valDef, isRepeated) => gen.paramToArg(Ident(valDef.name), isRepeated)
          }
          Function(params.map(_._1), expand(Apply(tree, args), restpe))
        }
      case _ =>
        tree
    }

    val tree1 = liftoutPrefix(tree)
    atPos(tree.pos)(Block(defs.toList, expand(tree1, tpe)))
  }
}<|MERGE_RESOLUTION|>--- conflicted
+++ resolved
@@ -98,12 +98,8 @@
         case TypeApply(fn, args) =>
           treeCopy.TypeApply(tree, liftoutPrefix(fn), args).clearType()
         case Select(qual, name) =>
-<<<<<<< HEAD
+          val name = tree.symbol.name // account for renamed imports, SI-7233
           treeCopy.Select(tree, liftout(qual, byName = false), name).clearType() setSymbol NoSymbol
-=======
-          val name = tree.symbol.name // account for renamed imports, SI-7233
-          treeCopy.Select(tree, liftout(qual, false), name) setSymbol NoSymbol setType null
->>>>>>> 395e90a7
         case Ident(name) =>
           tree
       }
