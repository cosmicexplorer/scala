/* NSC -- new Scala compiler
 * Copyright 2005-2013 LAMP/EPFL
 * @author  Martin Odersky
 */

package scala.tools.nsc
package typechecker

import scala.reflect.internal.util.StringOps.{ countElementsAsString, countAsString }
import symtab.Flags.IS_ERROR
import scala.compat.Platform.EOL
import scala.reflect.runtime.ReflectionUtils
import scala.reflect.macros.runtime.AbortMacroException
import scala.util.control.NonFatal
import scala.tools.nsc.util.stackTraceString
import scala.reflect.io.NoAbstractFile

trait ContextErrors {
  self: Analyzer =>

  import global._
  import definitions._

  abstract class AbsTypeError extends Throwable {
    def errPos: Position
    def errMsg: String
    override def toString() = "[Type error at:" + errPos + "] " + errMsg
  }

  abstract class TreeTypeError extends AbsTypeError {
    def underlyingTree: Tree
    def errPos = underlyingTree.pos
  }

  case class NormalTypeError(underlyingTree: Tree, errMsg: String)
    extends TreeTypeError

  case class AccessTypeError(underlyingTree: Tree, errMsg: String)
    extends TreeTypeError

  case class AmbiguousTypeError(errPos: Position, errMsg: String)
    extends AbsTypeError

  case class SymbolTypeError(underlyingSym: Symbol, errMsg: String)
    extends AbsTypeError {

    def errPos = underlyingSym.pos
  }

  case class TypeErrorWrapper(ex: TypeError)
    extends AbsTypeError {
    def errMsg = ex.msg
    def errPos = ex.pos
  }

  case class TypeErrorWithUnderlyingTree(tree: Tree, ex: TypeError)
    extends AbsTypeError {
    def errMsg = ex.msg
    def errPos = tree.pos
  }

  // Unlike other type errors diverging implicit expansion
  // will be re-issued explicitly on failed implicit argument search.
  // This is because we want to:
  // 1) provide better error message than just "implicit not found"
  // 2) provide the type of the implicit parameter for which we got diverging expansion
  //    (pt at the point of divergence gives less information to the user)
  // Note: it is safe to delay error message generation in this case
  // becasue we don't modify implicits' infos.
<<<<<<< HEAD
  // only issued when -Xdivergence211 is turned on
  case class DivergentImplicitTypeError(tree: Tree, pt0: Type, sym: Symbol) extends AbsTypeError {
    def errPos: Position = tree.pos
    def errMsg: String   = errMsgForPt(pt0)
    def kind = ErrorKinds.Divergent
    def withPt(pt: Type): AbsTypeError = NormalTypeError(tree, errMsgForPt(pt), kind)
    private def errMsgForPt(pt: Type) =
      s"diverging implicit expansion for type ${pt}\nstarting with ${sym.fullLocationString}"
  }

  case class AmbiguousTypeError(underlyingTree: Tree, errPos: Position, errMsg: String, kind: ErrorKind = ErrorKinds.Ambiguous) extends AbsTypeError
=======
  case class DivergentImplicitTypeError(underlyingTree: Tree, pt0: Type, sym: Symbol)
    extends TreeTypeError {
    def errMsg: String   = errMsgForPt(pt0)
    def withPt(pt: Type): AbsTypeError = this.copy(pt0 = pt)
    private def errMsgForPt(pt: Type) = 
      s"diverging implicit expansion for type ${pt}\nstarting with ${sym.fullLocationString}"
  }

  case class AmbiguousImplicitTypeError(underlyingTree: Tree, errMsg: String)
    extends TreeTypeError
>>>>>>> be405eed

  case class PosAndMsgTypeError(errPos: Position, errMsg: String)
    extends AbsTypeError

  object ErrorUtils {
    def issueNormalTypeError(tree: Tree, msg: String)(implicit context: Context) {
      issueTypeError(NormalTypeError(tree, msg))
    }

    def issueSymbolTypeError(sym: Symbol, msg: String)(implicit context: Context) {
      issueTypeError(SymbolTypeError(sym, msg))
    }

<<<<<<< HEAD
    // only called when -Xdivergence211 is turned off
    def issueDivergentImplicitsError(tree: Tree, msg: String)(implicit context: Context) {
      issueTypeError(NormalTypeError(tree, msg, ErrorKinds.Divergent))
    }

=======
>>>>>>> be405eed
    def issueAmbiguousTypeError(pre: Type, sym1: Symbol, sym2: Symbol, err: AmbiguousTypeError)(implicit context: Context) {
      context.issueAmbiguousError(pre, sym1, sym2, err)
    }

    def issueTypeError(err: AbsTypeError)(implicit context: Context) { context.issue(err) }

    def typeErrorMsg(found: Type, req: Type, possiblyMissingArgs: Boolean) = {
      def missingArgsMsg = if (possiblyMissingArgs) "\n possible cause: missing arguments for method or constructor" else ""

      "type mismatch" + foundReqMsg(found, req) + missingArgsMsg
    }
  }

  def notAnyRefMessage(found: Type): String = {
    val tp        = found.widen
    def name      = tp.typeSymbol.nameString
    def parents   = tp.parents filterNot isTrivialTopType
    def onlyAny   = tp.parents forall (_.typeSymbol == AnyClass)
    def parents_s = ( if (parents.isEmpty) tp.parents else parents ) mkString ", "
    def what = (
      if (tp.typeSymbol.isAbstractType) {
        val descr = if (onlyAny) "unbounded" else "bounded only by " + parents_s
        s"$name is $descr, which means AnyRef is not a known parent"
      }
      else if (tp.typeSymbol.isAnonOrRefinementClass)
        s"the parents of this type ($parents_s) extend Any, not AnyRef"
      else
        s"$name extends Any, not AnyRef"
    )
    if (isPrimitiveValueType(found) || isTrivialTopType(tp)) "" else "\n" +
       sm"""|Note that $what.
            |Such types can participate in value classes, but instances
            |cannot appear in singleton types or in reference comparisons."""
  }

  import ErrorUtils._

  trait TyperContextErrors {
    self: Typer =>

    import infer.setError

    object TyperErrorGen {
      implicit val contextTyperErrorGen: Context = infer.getContext

      def UnstableTreeError(tree: Tree) = {
        def addendum = {
          "\n Note that "+tree.symbol+" is not stable because its type, "+tree.tpe+", is volatile."
        }
        issueNormalTypeError(tree,
          "stable identifier required, but "+tree+" found." + (
          if (treeInfo.hasVolatileType(tree)) addendum else ""))
        setError(tree)
      }

      def NoImplicitFoundError(tree: Tree, param: Symbol) = {
        def errMsg = {
          val paramName = param.name
          val paramTp   = param.tpe
          paramTp.typeSymbolDirect match {
              case ImplicitNotFoundMsg(msg) => msg.format(paramName, paramTp)
              case _ =>
                "could not find implicit value for "+
                   (if (paramName startsWith nme.EVIDENCE_PARAM_PREFIX) "evidence parameter of type "
                    else "parameter "+paramName+": ")+paramTp
          }
        }
        issueNormalTypeError(tree, errMsg)
      }

      def AdaptTypeError(tree: Tree, found: Type, req: Type) = {
        // If the expected type is a refinement type, and the found type is a refinement or an anon
        // class, we can greatly improve the error message by retyping the tree to recover the actual
        // members present, then display along with the expected members. This is done here because
        // this is the last point where we still have access to the original tree, rather than just
        // the found/req types.
        val foundType: Type = req.dealiasWiden match {
          case RefinedType(parents, decls) if !decls.isEmpty && found.typeSymbol.isAnonOrRefinementClass =>
            val retyped    = typed (tree.duplicate.clearType())
            val foundDecls = retyped.tpe.decls filter (sym => !sym.isConstructor && !sym.isSynthetic)
            if (foundDecls.isEmpty || (found.typeSymbol eq NoSymbol)) found
            else {
              // The members arrive marked private, presumably because there was no
              // expected type and so they're considered members of an anon class.
              foundDecls foreach (_.makePublic)
              // TODO: if any of the found parents match up with required parents after normalization,
              // print the error so that they match. The major beneficiary there would be
              // java.lang.Object vs. AnyRef.
              refinedType(found.parents, found.typeSymbol.owner, foundDecls, tree.pos)
            }
          case _ =>
            found
        }
        assert(!foundType.isErroneous && !req.isErroneous, (foundType, req))

        issueNormalTypeError(tree, withAddendum(tree.pos)(typeErrorMsg(foundType, req, infer.isPossiblyMissingArgs(foundType, req))) )
        infer.explainTypes(foundType, req)
      }

      def WithFilterError(tree: Tree, ex: AbsTypeError) = {
        issueTypeError(ex)
        setError(tree)
      }

      def ParentTypesError(templ: Template, ex: TypeError) = {
        templ.clearType()
        issueNormalTypeError(templ, ex.getMessage())
        setError(templ)
      }

      // additional parentTypes errors
      def ConstrArgsInParentWhichIsTraitError(arg: Tree, parent: Symbol) =
        issueNormalTypeError(arg, parent + " is a trait; does not take constructor arguments")

      def ConstrArgsInParentOfTraitError(arg: Tree, parent: Symbol) =
        issueNormalTypeError(arg, "parents of traits may not have parameters")

      def MissingTypeArgumentsParentTpeError(supertpt: Tree) =
        issueNormalTypeError(supertpt, "missing type arguments")

      // typedIdent
      def AmbiguousIdentError(tree: Tree, name: Name, msg: String) =
        NormalTypeError(tree, "reference to " + name + " is ambiguous;\n" + msg)

      def SymbolNotFoundError(tree: Tree, name: Name, owner: Symbol, startingIdentCx: Context) = {
        NormalTypeError(tree, "not found: "+decodeWithKind(name, owner))
      }

      // typedAppliedTypeTree
      def AppliedTypeNoParametersError(tree: Tree, errTpe: Type) = {
        issueNormalTypeError(tree, errTpe + " does not take type parameters")
        setError(tree)
      }

      def AppliedTypeWrongNumberOfArgsError(tree: Tree, tpt: Tree, tparams: List[Symbol]) = {
        val tptSafeString: String = try {
          tpt.tpe.toString()
        } catch {
          case _: CyclicReference =>
            tpt.toString()
        }
        val msg = "wrong number of type arguments for "+tptSafeString+", should be "+tparams.length
        issueNormalTypeError(tree, msg)
        setError(tree)
      }

      // typedTypeDef
      def LowerBoundError(tree: TypeDef, lowB: Type, highB: Type) =
        issueNormalTypeError(tree, "lower bound "+lowB+" does not conform to upper bound "+highB)

      def HiddenSymbolWithError[T <: Tree](tree: T): T =
        setError(tree)

      def SymbolEscapesScopeError[T <: Tree](tree: T, badSymbol: Symbol): T = {
        val modifierString = if (badSymbol.isPrivate) "private " else ""
        issueNormalTypeError(tree, modifierString + badSymbol + " escapes its defining scope as part of type "+tree.tpe)
        setError(tree)
      }

      // typedDefDef
      def StarParamNotLastError(param: Tree) =
        issueNormalTypeError(param, "*-parameter must come last")

      def StarWithDefaultError(meth: Symbol) =
        issueSymbolTypeError(meth, "a parameter section with a `*'-parameter is not allowed to have default arguments")

      def InvalidConstructorDefError(ddef: Tree) =
        issueNormalTypeError(ddef, "constructor definition not allowed here")

      def DeprecatedParamNameError(param: Symbol, name: Name) =
        issueSymbolTypeError(param, "deprecated parameter name "+ name +" has to be distinct from any other parameter name (deprecated or not).")

      // computeParamAliases
      def SuperConstrReferenceError(tree: Tree) =
        NormalTypeError(tree, "super constructor cannot be passed a self reference unless parameter is declared by-name")

      def SuperConstrArgsThisReferenceError(tree: Tree) =
        ConstrArgsThisReferenceError("super", tree)

      def SelfConstrArgsThisReferenceError(tree: Tree) =
        ConstrArgsThisReferenceError("self", tree)

      private def ConstrArgsThisReferenceError(prefix: String, tree: Tree) =
        NormalTypeError(tree, s"$prefix constructor arguments cannot reference unconstructed `this`")

      def TooManyArgumentListsForConstructor(tree: Tree) = {
        issueNormalTypeError(tree, "too many argument lists for constructor invocation")
        setError(tree)
      }

      // typedValDef
      def VolatileValueError(vdef: Tree) =
        issueNormalTypeError(vdef, "values cannot be volatile")

      def LocalVarUninitializedError(vdef: Tree) =
        issueNormalTypeError(vdef, "local variables must be initialized")

      //typedAssign
      def AssignmentError(tree: Tree, varSym: Symbol) = {
        issueNormalTypeError(tree,
          if (varSym != null && varSym.isValue) "reassignment to val"
          else "assignment to non variable")
        setError(tree)
      }

      def UnexpectedTreeAssignmentConversionError(tree: Tree) = {
        issueNormalTypeError(tree, "Unexpected tree during assignment conversion.")
        setError(tree)
      }

      //typedSuper
      def MixinMissingParentClassNameError(tree: Tree, mix: Name, clazz: Symbol) =
        issueNormalTypeError(tree, mix+" does not name a parent class of "+clazz)

      def AmbiguousParentClassError(tree: Tree) =
        issueNormalTypeError(tree, "ambiguous parent class qualifier")

      //typedSelect
      def NotAMemberError(sel: Tree, qual: Tree, name: Name) = {
        def errMsg = {
          val owner            = qual.tpe.typeSymbol
          val target           = qual.tpe.widen
          def targetKindString = if (owner.isTypeParameterOrSkolem) "type parameter " else ""
          def nameString       = decodeWithKind(name, owner)
          /* Illuminating some common situations and errors a bit further. */
          def addendum         = {
            val companion = {
              if (name.isTermName && owner.isPackageClass) {
                target.member(name.toTypeName) match {
                  case NoSymbol => ""
                  case sym      => "\nNote: %s exists, but it has no companion object.".format(sym)
                }
              }
              else ""
            }
            val semicolon = (
              if (linePrecedes(qual, sel))
                "\npossible cause: maybe a semicolon is missing before `"+nameString+"'?"
              else
                ""
            )
            val notAnyRef = (
              if (ObjectClass.info.member(name).exists) notAnyRefMessage(target)
              else ""
            )
            companion + notAnyRef + semicolon
          }
          def targetStr = targetKindString + target.directObjectString
          withAddendum(qual.pos)(
            if (name == nme.CONSTRUCTOR) s"$target does not have a constructor"
            else s"$nameString is not a member of $targetStr$addendum"
          )
        }
        issueNormalTypeError(sel, errMsg)
        // the error has to be set for the copied tree, otherwise
        // the error remains persistent acros multiple compilations
        // and causes problems
        //setError(sel)
      }

      //typedNew
      def IsAbstractError(tree: Tree, sym: Symbol) = {
        issueNormalTypeError(tree, sym + " is abstract; cannot be instantiated")
        setError(tree)
      }

      def DoesNotConformToSelfTypeError(tree: Tree, sym: Symbol, tpe0: Type) = {
        issueNormalTypeError(tree, sym + " cannot be instantiated because it does not conform to its self-type " + tpe0)
        setError(tree)
      }

      //typedEta
      def UnderscoreEtaError(tree: Tree) = {
        issueNormalTypeError(tree, "_ must follow method; cannot follow " + tree.tpe)
        setError(tree)
      }

      //typedReturn
      def ReturnOutsideOfDefError(tree: Tree) = {
        issueNormalTypeError(tree, "return outside method definition")
        setError(tree)
      }

      def ReturnWithoutTypeError(tree: Tree, owner: Symbol) = {
        issueNormalTypeError(tree, owner + " has return statement; needs result type")
        setError(tree)
      }

      //typedBind
      def VariableInPatternAlternativeError(tree: Tree) = {
        issueNormalTypeError(tree, "illegal variable in pattern alternative")
        //setError(tree)
      }

      //typedCase
      def StarPositionInPatternError(tree: Tree) =
        issueNormalTypeError(tree, "_* may only come last")

      //typedFunction
      def MaxFunctionArityError(fun: Tree) = {
        issueNormalTypeError(fun, "implementation restricts functions to " + definitions.MaxFunctionArity + " parameters")
        setError(fun)
      }

      def WrongNumberOfParametersError(tree: Tree, argpts: List[Type]) = {
        issueNormalTypeError(tree, "wrong number of parameters; expected = " + argpts.length)
        setError(tree)
      }

      def MissingParameterTypeError(fun: Tree, vparam: ValDef, pt: Type) =
        if (vparam.mods.isSynthetic) fun match {
          case Function(_, Match(_, _)) => MissingParameterTypeAnonMatchError(vparam, pt)
          case _                        => issueNormalTypeError(vparam, "missing parameter type for expanded function " + fun)
        } else issueNormalTypeError(vparam, "missing parameter type")

      def MissingParameterTypeAnonMatchError(vparam: Tree, pt: Type) =
        issueNormalTypeError(vparam, "missing parameter type for expanded function\n"+
          "The argument types of an anonymous function must be fully known. (SLS 8.5)\n"+
          "Expected type was: " + pt.toLongString)

      def ConstructorsOrderError(tree: Tree) = {
        issueNormalTypeError(tree, "called constructor's definition must precede calling constructor's definition")
        setError(tree)
      }

      def OnlyDeclarationsError(tree: Tree) = {
        issueNormalTypeError(tree, "only declarations allowed here")
        setError(tree)
      }

      // typedAnnotation
      def AnnotationNotAConstantError(tree: Tree) =
        NormalTypeError(tree, "annotation argument needs to be a constant; found: " + tree)

      def AnnotationArgNullError(tree: Tree) =
        NormalTypeError(tree, "annotation argument cannot be null")

      def ArrayConstantsError(tree: Tree) =
        NormalTypeError(tree, "Array constants have to be specified using the `Array(...)' factory method")

      def ArrayConstantsTypeMismatchError(tree: Tree, pt: Type) =
        NormalTypeError(tree, "found array constant, expected argument of type " + pt)

      def UnexpectedTreeAnnotation(tree: Tree) =
        NormalTypeError(tree, "unexpected tree in annotation: "+ tree)

      def AnnotationTypeMismatchError(tree: Tree, expected: Type, found: Type) =
        NormalTypeError(tree, "expected annotation of type " + expected + ", found " + found)

      def MultipleArgumentListForAnnotationError(tree: Tree) =
        NormalTypeError(tree, "multiple argument lists on classfile annotation")

      def UnknownAnnotationNameError(tree: Tree, name: Name) =
        NormalTypeError(tree, "unknown annotation argument name: " + name)

      def DuplicateValueAnnotationError(tree: Tree, name: Name) =
        NormalTypeError(tree, "duplicate value for annotation argument " + name)

      def ClassfileAnnotationsAsNamedArgsError(tree: Tree) =
        NormalTypeError(tree, "classfile annotation arguments have to be supplied as named arguments")

      def AnnotationMissingArgError(tree: Tree, annType: Type, sym: Symbol) =
        NormalTypeError(tree, "annotation " + annType.typeSymbol.fullName + " is missing argument " + sym.name)

      def NestedAnnotationError(tree: Tree, annType: Type) =
        NormalTypeError(tree, "nested classfile annotations must be defined in java; found: "+ annType)

      def UnexpectedTreeAnnotationError(tree: Tree, unexpected: Tree) =
        NormalTypeError(tree, "unexpected tree after typing annotation: "+ unexpected)

      //typedExistentialTypeTree
      def AbstractionFromVolatileTypeError(vd: ValDef) =
        issueNormalTypeError(vd, "illegal abstraction from value with volatile type "+vd.symbol.tpe)

      private[ContextErrors] def TypedApplyWrongNumberOfTpeParametersErrorMessage(fun: Tree) =
        "wrong number of type parameters for "+treeSymTypeMsg(fun)

      def TypedApplyWrongNumberOfTpeParametersError(tree: Tree, fun: Tree) = {
        issueNormalTypeError(tree, TypedApplyWrongNumberOfTpeParametersErrorMessage(fun))
        setError(tree)
      }

      def TypedApplyDoesNotTakeTpeParametersError(tree: Tree, fun: Tree) = {
        issueNormalTypeError(tree, treeSymTypeMsg(fun)+" does not take type parameters.")
        setError(tree)
      }

      // doTypeApply
      //tryNamesDefaults
      def NamedAndDefaultArgumentsNotSupportedForMacros(tree: Tree, fun: Tree) =
        NormalTypeError(tree, "macros application do not support named and/or default arguments")

      def TooManyArgsNamesDefaultsError(tree: Tree, fun: Tree) =
        NormalTypeError(tree, "too many arguments for "+treeSymTypeMsg(fun))

      // can it still happen? see test case neg/overloaded-unapply.scala
      def OverloadedUnapplyError(tree: Tree) =
        issueNormalTypeError(tree, "cannot resolve overloaded unapply")

      def UnapplyWithSingleArgError(tree: Tree) =
        issueNormalTypeError(tree, "an unapply method must accept a single argument.")

      def MultipleVarargError(tree: Tree) =
        NormalTypeError(tree, "when using named arguments, the vararg parameter has to be specified exactly once")

      def ModuleUsingCompanionClassDefaultArgsErrror(tree: Tree) =
        NormalTypeError(tree, "module extending its companion class cannot use default constructor arguments")

      def NotEnoughArgsError(tree: Tree, fun0: Tree, missing0: List[Symbol]) = {
        def notEnoughArgumentsMsg(fun: Tree, missing: List[Symbol]) = {
          val suffix = {
            if (missing.isEmpty) ""
            else {
              val keep = missing take 3 map (_.name)
              ".\nUnspecified value parameter%s %s".format(
                if (missing.tail.isEmpty) "" else "s",
                if ((missing drop 3).nonEmpty) (keep :+ "...").mkString(", ")
                else keep.mkString("", ", ", ".")
              )
            }
          }

          "not enough arguments for " + treeSymTypeMsg(fun) + suffix
        }
        NormalTypeError(tree, notEnoughArgumentsMsg(fun0, missing0))
      }

      //doTypedApply - patternMode
      def TooManyArgsPatternError(fun: Tree) =
        NormalTypeError(fun, "too many arguments for unapply pattern, maximum = "+definitions.MaxTupleArity)

      def WrongNumberOfArgsError(tree: Tree, fun: Tree) =
        NormalTypeError(tree, "wrong number of arguments for "+ treeSymTypeMsg(fun))

      def ApplyWithoutArgsError(tree: Tree, fun: Tree) =
        NormalTypeError(tree, fun.tpe+" does not take parameters")

      // Dynamic
      def DynamicVarArgUnsupported(tree: Tree, name: Name) =
        issueNormalTypeError(tree, name+ " does not support passing a vararg parameter")

      def DynamicRewriteError(tree: Tree, err: AbsTypeError) = {
        issueTypeError(PosAndMsgTypeError(err.errPos, err.errMsg +
            s"\nerror after rewriting to $tree\npossible cause: maybe a wrong Dynamic method signature?"))
        setError(tree)
      }

      //checkClassType
      def TypeNotAStablePrefixError(tpt: Tree, pre: Type) = {
        issueNormalTypeError(tpt, "type "+pre+" is not a stable prefix")
        setError(tpt)
      }

      def ClassTypeRequiredError(tree: Tree, found: AnyRef) = {
        issueNormalTypeError(tree, "class type required but "+found+" found")
        setError(tree)
      }

      // validateParentClasses
      def ParentSuperSubclassError(parent: Tree, superclazz: Symbol,
                 parentSym: Symbol, mixin: Symbol) =
        NormalTypeError(parent, "illegal inheritance; super"+superclazz+
                   "\n is not a subclass of the super"+parentSym+
                   "\n of the mixin " + mixin)

      def ParentNotATraitMixinError(parent: Tree, mixin: Symbol) =
        NormalTypeError(parent, mixin+" needs to be a trait to be mixed in")

      def ParentFinalInheritanceError(parent: Tree, mixin: Symbol) =
        NormalTypeError(parent, "illegal inheritance from final "+mixin)

      def ParentSealedInheritanceError(parent: Tree, psym: Symbol) =
        NormalTypeError(parent, "illegal inheritance from sealed " + psym )

      def ParentSelfTypeConformanceError(parent: Tree, selfType: Type) =
        NormalTypeError(parent,
          "illegal inheritance;\n self-type "+selfType+" does not conform to "+
          parent +"'s selftype "+parent.tpe.typeOfThis)

      def ParentInheritedTwiceError(parent: Tree, parentSym: Symbol) =
        NormalTypeError(parent, parentSym+" is inherited twice")

      //adapt
      def MissingArgsForMethodTpeError(tree: Tree, meth: Symbol) = {
        val message =
          if (meth.isMacro) MacroPartialApplicationErrorMessage
          else "missing arguments for " + meth.fullLocationString + (
            if (meth.isConstructor) ""
            else ";\nfollow this method with `_' if you want to treat it as a partially applied function"
          )
        issueNormalTypeError(tree, message)
        setError(tree)
      }

      def MissingTypeParametersError(tree: Tree) = {
        issueNormalTypeError(tree, tree.symbol+" takes type parameters")
        setError(tree)
      }

      def KindArityMismatchError(tree: Tree, pt: Type) = {
        issueNormalTypeError(tree,
          tree.tpe+" takes "+countElementsAsString(tree.tpe.typeParams.length, "type parameter")+
          ", expected: "+countAsString(pt.typeParams.length))
        setError(tree)
      }

      def CaseClassConstructorError(tree: Tree) = {
        issueNormalTypeError(tree, tree.symbol + " is not a case class constructor, nor does it have an unapply/unapplySeq method")
        setError(tree)
      }

      def ConstructorPrefixError(tree: Tree, restpe: Type) = {
        issueNormalTypeError(tree, restpe.prefix+" is not a legal prefix for a constructor")
        setError(tree)
      }

      // typedPattern
      def PatternMustBeValue(pat: Tree, pt: Type) =
        issueNormalTypeError(pat, s"pattern must be a value: $pat"+ typePatternAdvice(pat.tpe.typeSymbol, pt.typeSymbol))

      // SelectFromTypeTree
      def TypeSelectionFromVolatileTypeError(tree: Tree, qual: Tree) = {
        val hiBound = qual.tpe.bounds.hi
        val addendum = if (hiBound =:= qual.tpe) "" else s" (with upper bound ${hiBound})"
        issueNormalTypeError(tree, s"illegal type selection from volatile type ${qual.tpe}${addendum}")
        setError(tree)
      }

      // packedType
      def InferTypeWithVolatileTypeSelectionError(tree: Tree, pre: Type) =
        issueNormalTypeError(tree, "Inferred type "+tree.tpe+" contains type selection from volatile type "+pre)

      def AbstractExistentiallyOverParamerizedTpeError(tree: Tree, tp: Type) =
        issueNormalTypeError(tree, "can't existentially abstract over parameterized type " + tp)

      // resolveClassTag
      def MissingClassTagError(tree: Tree, tp: Type) = {
        issueNormalTypeError(tree, "cannot find class tag for element type "+tp)
        setError(tree)
      }

      // cases where we do not necessarily return trees
      def DependentMethodTpeConversionToFunctionError(tree: Tree, tp: Type) =
        issueNormalTypeError(tree, "method with dependent type "+tp+" cannot be converted to function value")

      //checkStarPatOK
      def StarPatternWithVarargParametersError(tree: Tree) =
        issueNormalTypeError(tree, "star patterns must correspond with varargs parameters")

      def FinitaryError(tparam: Symbol) =
        issueSymbolTypeError(tparam, "class graph is not finitary because type parameter "+tparam.name+" is expansively recursive")

      def QualifyingClassError(tree: Tree, qual: Name) = {
        issueNormalTypeError(tree,
          if (qual.isEmpty) tree + " can be used only in a class, object, or template"
          else qual + " is not an enclosing class")
        setError(tree)
      }

      // def stabilize
      def NotAValueError(tree: Tree, sym: Symbol) = {
        issueNormalTypeError(tree, sym.kindString + " " + sym.fullName + " is not a value")
        setError(tree)
      }

      def DefDefinedTwiceError(sym0: Symbol, sym1: Symbol) = {
        // Most of this hard work is associated with SI-4893.
        val isBug = sym0.isAbstractType && sym1.isAbstractType && (sym0.name startsWith "_$")
        val addendums = List(
          if (sym0.associatedFile eq sym1.associatedFile)
            Some("conflicting symbols both originated in file '%s'".format(sym0.associatedFile.canonicalPath))
          else if ((sym0.associatedFile ne NoAbstractFile) && (sym1.associatedFile ne NoAbstractFile))
            Some("conflicting symbols originated in files '%s' and '%s'".format(sym0.associatedFile.canonicalPath, sym1.associatedFile.canonicalPath))
          else None ,
          if (isBug) Some("Note: this may be due to a bug in the compiler involving wildcards in package objects") else None
        )
        val addendum = addendums.flatten match {
          case Nil    => ""
          case xs     => xs.mkString("\n  ", "\n  ", "")
        }

        issueSymbolTypeError(sym0, sym1+" is defined twice" + addendum)
      }

      // cyclic errors
      def CyclicAliasingOrSubtypingError(errPos: Position, sym0: Symbol) =
        issueTypeError(PosAndMsgTypeError(errPos, "cyclic aliasing or subtyping involving "+sym0))

      def CyclicReferenceError(errPos: Position, tp: Type, lockedSym: Symbol) =
        issueTypeError(PosAndMsgTypeError(errPos, s"illegal cyclic reference involving $tp and $lockedSym"))

      // macro-related errors (also see MacroErrors below)

      def MacroEtaError(tree: Tree) = {
        issueNormalTypeError(tree, "macros cannot be eta-expanded")
        setError(tree)
      }

      def MacroTooManyArgumentListsError(expandee: Tree, fun: Symbol) = {
        NormalTypeError(expandee, "too many argument lists for " + fun)
      }

      def MacroInvalidExpansionError(expandee: Tree, role: String, allowedExpansions: String) = {
        issueNormalTypeError(expandee, s"macro in $role role can only expand into $allowedExpansions")
      }

      // same reason as for MacroBodyTypecheckException
      case object MacroExpansionException extends Exception with scala.util.control.ControlThrowable

      protected def macroExpansionError(expandee: Tree, msg: String, pos: Position = NoPosition) = {
        def msgForLog = if (msg != null && (msg contains "exception during macro expansion")) msg.split(EOL).drop(1).headOption.getOrElse("?") else msg
        macroLogLite("macro expansion has failed: %s".format(msgForLog))
        if (msg != null) context.error(pos, msg) // issueTypeError(PosAndMsgTypeError(..)) won't work => swallows positions
        setError(expandee)
        throw MacroExpansionException
      }

      def MacroPartialApplicationErrorMessage = "macros cannot be partially applied"
      def MacroPartialApplicationError(expandee: Tree) = {
        // macroExpansionError won't work => swallows positions, hence needed to do issueTypeError
        // kinda contradictory to the comment in `macroExpansionError`, but this is how it works
        issueNormalTypeError(expandee, MacroPartialApplicationErrorMessage)
        setError(expandee)
        throw MacroExpansionException
      }

      def MacroGeneratedAbort(expandee: Tree, ex: AbortMacroException) = {
        // errors have been reported by the macro itself, so we do nothing here
        macroLogVerbose("macro expansion has been aborted")
        macroExpansionError(expandee, ex.msg, ex.pos)
      }

      def MacroGeneratedTypeError(expandee: Tree, err: TypeError = null) =
        if (err == null) {
          // errors have been reported by the macro itself, so we do nothing here
          macroExpansionError(expandee, null)
        } else {
          macroLogLite("macro expansion has failed: %s at %s".format(err.msg, err.pos))
          throw err // this error must be propagated, don't report
        }

      def MacroGeneratedException(expandee: Tree, ex: Throwable) = {
        val realex = ReflectionUtils.unwrapThrowable(ex)
        val message = {
          try {
            // [Eugene] is there a better way?
            // [Paul] See Exceptional.scala and Origins.scala.
            val relevancyThreshold = realex.getStackTrace().indexWhere(_.getMethodName endsWith "macroExpand1")
            if (relevancyThreshold == -1) None
            else {
              var relevantElements = realex.getStackTrace().take(relevancyThreshold + 1)
              def isMacroInvoker(este: StackTraceElement) = este.isNativeMethod || (este.getClassName != null && (este.getClassName contains "fastTrack"))
              var threshold = relevantElements.reverse.indexWhere(isMacroInvoker) + 1
              while (threshold != relevantElements.length && isMacroInvoker(relevantElements(relevantElements.length - threshold - 1))) threshold += 1
              relevantElements = relevantElements dropRight threshold

              realex.setStackTrace(relevantElements)
              Some(EOL + stackTraceString(realex))
            }
          } catch {
            // the code above tries various tricks to detect the relevant portion of the stack trace
            // if these tricks fail, just fall back to uninformative, but better than nothing, getMessage
            case NonFatal(ex) => // currently giving a spurious warning, see SI-6994
              macroLogVerbose("got an exception when processing a macro generated exception\n" +
                              "offender = " + stackTraceString(realex) + "\n" +
                              "error = " + stackTraceString(ex))
              None
          }
        } getOrElse {
          val msg = realex.getMessage
          if (msg != null) msg else realex.getClass.getName
        }
        macroExpansionError(expandee, "exception during macro expansion: " + message)
      }

      def MacroFreeSymbolError(expandee: Tree, sym: FreeSymbol) = {
        def template(kind: String) = (
            s"Macro expansion contains free $kind variable %s. Have you forgotten to use %s? "
          + s"If you have troubles tracking free $kind variables, consider using -Xlog-free-${kind}s"
        )
        val forgotten = (
          if (sym.isTerm) "splice when splicing this variable into a reifee"
          else "c.WeakTypeTag annotation for this type parameter"
        )
        macroExpansionError(expandee, template(sym.name.nameKind).format(sym.name + " " + sym.origin, forgotten))
      }

      def MacroExpansionHasInvalidTypeError(expandee: Tree, expanded: Any) = {
        val expected = "expr"
        val isPathMismatch = expanded != null && expanded.isInstanceOf[scala.reflect.api.Exprs#Expr[_]]
        macroExpansionError(expandee,
          s"macro must return a compiler-specific $expected; returned value is " + (
            if (expanded == null) "null"
            else if (isPathMismatch) s" $expected, but it doesn't belong to this compiler"
            else " of " + expanded.getClass
        ))
      }

      def MacroImplementationNotFoundError(expandee: Tree) =
        macroExpansionError(expandee, macroImplementationNotFoundMessage(expandee.symbol.name))
    }

    /** This file will be the death of me. */
    protected def macroImplementationNotFoundMessage(name: Name): String = (
      s"""|macro implementation not found: $name
          |(the most common reason for that is that you cannot use macro implementations in the same compilation run that defines them)""".stripMargin
    )
  }

  trait InferencerContextErrors {
    self: Inferencer =>

    private def applyErrorMsg(tree: Tree, msg: String, argtpes: List[Type], pt: Type) = {
      def asParams(xs: List[Any]) = xs.mkString("(", ", ", ")")

      def resType   = if (pt.isWildcard) "" else " with expected result type " + pt
      def allTypes  = (alternatives(tree) flatMap (_.paramTypes)) ++ argtpes :+ pt
      def locals    = alternatives(tree) flatMap (_.typeParams)

      withDisambiguation(locals, allTypes: _*) {
        treeSymTypeMsg(tree) + msg + asParams(argtpes) + resType
      }
    }

    object InferErrorGen {

      implicit val contextInferErrorGen = getContext

      object PolyAlternativeErrorKind extends Enumeration {
        type ErrorType = Value
        val WrongNumber, NoParams, ArgsDoNotConform = Value
      }

      private def ambiguousErrorMsgPos(pos: Position, pre: Type, sym1: Symbol, sym2: Symbol, rest: String) =
        if (sym1.hasDefault && sym2.hasDefault && sym1.enclClass == sym2.enclClass) {
          val methodName = nme.defaultGetterToMethod(sym1.name)
          (sym1.enclClass.pos,
           "in "+ sym1.enclClass +", multiple overloaded alternatives of " + methodName +
                     " define default arguments")
        } else {
          (pos,
            ("ambiguous reference to overloaded definition,\n" +
             "both " + sym1 + sym1.locationString + " of type " + pre.memberType(sym1) +
             "\nand  " + sym2 + sym2.locationString + " of type " + pre.memberType(sym2) +
             "\nmatch " + rest)
          )
        }

      def AccessError(tree: Tree, sym: Symbol, ctx: Context, explanation: String): AbsTypeError =
        AccessError(tree, sym, ctx.enclClass.owner.thisType, ctx.enclClass.owner, explanation)

      def AccessError(tree: Tree, sym: Symbol, pre: Type, owner0: Symbol, explanation: String): AbsTypeError = {
        def errMsg = {
          val location = if (sym.isClassConstructor) owner0 else pre.widen.directObjectString

          underlyingSymbol(sym).fullLocationString + " cannot be accessed in " +
          location + explanation
        }
        AccessTypeError(tree, errMsg)
      }

      def NoMethodInstanceError(fn: Tree, args: List[Tree], msg: String) =
        issueNormalTypeError(fn,
          "no type parameters for " +
          applyErrorMsg(fn, " exist so that it can be applied to arguments ", args map (_.tpe.widen), WildcardType) +
          "\n --- because ---\n" + msg)

      // TODO: no test case
      def NoConstructorInstanceError(tree: Tree, restpe: Type, pt: Type, msg: String) = {
        issueNormalTypeError(tree,
          "constructor of type " + restpe +
          " cannot be uniquely instantiated to expected type " + pt +
          "\n --- because ---\n" + msg)
        setError(tree)
      }

      def ConstrInstantiationError(tree: Tree, restpe: Type, pt: Type) = {
        issueNormalTypeError(tree,
          "constructor cannot be instantiated to expected type" + foundReqMsg(restpe, pt))
        setError(tree)
      }

      // side-effect on the tree, break the overloaded type cycle in infer
      private def setErrorOnLastTry(lastTry: Boolean, tree: Tree) = if (lastTry) setError(tree)

      def NoBestMethodAlternativeError(tree: Tree, argtpes: List[Type], pt: Type, lastTry: Boolean) = {
        issueNormalTypeError(tree,
          applyErrorMsg(tree, " cannot be applied to ", argtpes, pt))
        // since inferMethodAlternative modifies the state of the tree
        // we have to set the type of tree to ErrorType only in the very last
        // fallback action that is done in the inference.
        // This avoids entering infinite loop in doTypeApply.
        setErrorOnLastTry(lastTry, tree)
      }

      def AmbiguousMethodAlternativeError(tree: Tree, pre: Type, best: Symbol,
            firstCompeting: Symbol, argtpes: List[Type], pt: Type, lastTry: Boolean) = {

        if (!(argtpes exists (_.isErroneous)) && !pt.isErroneous) {
          val msg0 =
            "argument types " + argtpes.mkString("(", ",", ")") +
           (if (pt == WildcardType) "" else " and expected result type " + pt)
          val (pos, msg) = ambiguousErrorMsgPos(tree.pos, pre, best, firstCompeting, msg0)
          issueAmbiguousTypeError(pre, best, firstCompeting, AmbiguousTypeError(pos, msg))
          setErrorOnLastTry(lastTry, tree)
        } else setError(tree) // do not even try further attempts because they should all fail
                              // even if this is not the last attempt (because of the SO's possibility on the horizon)

      }

      def NoBestExprAlternativeError(tree: Tree, pt: Type, lastTry: Boolean) = {
        issueNormalTypeError(tree, withAddendum(tree.pos)(typeErrorMsg(tree.symbol.tpe, pt, isPossiblyMissingArgs(tree.symbol.tpe, pt))))
        setErrorOnLastTry(lastTry, tree)
      }

      def AmbiguousExprAlternativeError(tree: Tree, pre: Type, best: Symbol, firstCompeting: Symbol, pt: Type, lastTry: Boolean) = {
        val (pos, msg) = ambiguousErrorMsgPos(tree.pos, pre, best, firstCompeting, "expected type " + pt)
        issueAmbiguousTypeError(pre, best, firstCompeting, AmbiguousTypeError(pos, msg))
        setErrorOnLastTry(lastTry, tree)
      }

      // checkBounds
      def KindBoundErrors(tree: Tree, prefix: String, targs: List[Type],
                          tparams: List[Symbol], kindErrors: List[String]) = {
        issueNormalTypeError(tree,
          prefix + "kinds of the type arguments " + targs.mkString("(", ",", ")") +
          " do not conform to the expected kinds of the type parameters "+
          tparams.mkString("(", ",", ")") + tparams.head.locationString+ "." +
          kindErrors.toList.mkString("\n", ", ", ""))
      }

      private[ContextErrors] def NotWithinBoundsErrorMessage(prefix: String, targs: List[Type], tparams: List[Symbol], explaintypes: Boolean) = {
        if (explaintypes) {
          val bounds = tparams map (tp => tp.info.instantiateTypeParams(tparams, targs).bounds)
          (targs, bounds).zipped foreach ((targ, bound) => explainTypes(bound.lo, targ))
          (targs, bounds).zipped foreach ((targ, bound) => explainTypes(targ, bound.hi))
          ()
        }

        prefix + "type arguments " + targs.mkString("[", ",", "]") +
        " do not conform to " + tparams.head.owner + "'s type parameter bounds " +
        (tparams map (_.defString)).mkString("[", ",", "]")
      }

      def NotWithinBounds(tree: Tree, prefix: String, targs: List[Type],
                          tparams: List[Symbol], kindErrors: List[String]) =
        issueNormalTypeError(tree,
          NotWithinBoundsErrorMessage(prefix, targs, tparams, settings.explaintypes))

      //substExpr
      def PolymorphicExpressionInstantiationError(tree: Tree, undetparams: List[Symbol], pt: Type) =
        issueNormalTypeError(tree,
          "polymorphic expression cannot be instantiated to expected type" +
          foundReqMsg(GenPolyType(undetparams, skipImplicit(tree.tpe)), pt))

      //checkCheckable
      def TypePatternOrIsInstanceTestError(tree: Tree, tp: Type) =
        issueNormalTypeError(tree, "type "+tp+" cannot be used in a type pattern or isInstanceOf test")

      def PatternTypeIncompatibleWithPtError1(tree: Tree, pattp: Type, pt: Type) =
        issueNormalTypeError(tree, "pattern type is incompatible with expected type" + foundReqMsg(pattp, pt))

      def IncompatibleScrutineeTypeError(tree: Tree, pattp: Type, pt: Type) =
        issueNormalTypeError(tree, "scrutinee is incompatible with pattern type" + foundReqMsg(pattp, pt))

      def PatternTypeIncompatibleWithPtError2(pat: Tree, pt1: Type, pt: Type) =
        issueNormalTypeError(pat,
          "pattern type is incompatible with expected type"+ foundReqMsg(pat.tpe, pt) +
          typePatternAdvice(pat.tpe.typeSymbol, pt1.typeSymbol))

      def PolyAlternativeError(tree: Tree, argtypes: List[Type], sym: Symbol, err: PolyAlternativeErrorKind.ErrorType) = {
        import PolyAlternativeErrorKind._
        val msg =
          err match {
            case WrongNumber =>
              "wrong number of type parameters for " + treeSymTypeMsg(tree)
            case NoParams =>
              treeSymTypeMsg(tree) + " does not take type parameters"
            case ArgsDoNotConform =>
              "type arguments " + argtypes.mkString("[", ",", "]") +
              " conform to the bounds of none of the overloaded alternatives of\n "+sym+
              ": "+sym.info
          }
        issueNormalTypeError(tree, msg)
        ()
      }
    }
  }

  trait NamerContextErrors {
    self: Namer =>

    object NamerErrorGen {

      implicit val contextNamerErrorGen = context

      object SymValidateErrors extends Enumeration {
        val ImplicitConstr, ImplicitNotTermOrClass, ImplicitAtToplevel,
          OverrideClass, SealedNonClass, AbstractNonClass,
          OverrideConstr, AbstractOverride, AbstractOverrideOnTypeMember, LazyAndEarlyInit,
          ByNameParameter, AbstractVar = Value
      }

      object DuplicatesErrorKinds extends Enumeration {
        val RenamedTwice, AppearsTwice = Value
      }

      import SymValidateErrors._
      import DuplicatesErrorKinds._
      import symtab.Flags

      def TypeSigError(tree: Tree, ex: TypeError) = {
        ex match {
          case CyclicReference(_, _) if tree.symbol.isTermMacro =>
            // say, we have a macro def `foo` and its macro impl `impl`
            // if impl: 1) omits return type, 2) has anything implicit in its body, 3) sees foo
            //
            // then implicit search will trigger an error
            // (note that this is not a compilation error, it's an artifact of implicit search algorithm)
            // normally, such "errors" are discarded by `isCyclicOrErroneous` in Implicits.scala
            // but in our case this won't work, because isCyclicOrErroneous catches CyclicReference exceptions
            // while our error will present itself as a "recursive method needs a return type"
            //
            // hence we (together with reportTypeError in TypeDiagnostics) make sure that this CyclicReference
            // evades all the handlers on its way and successfully reaches `isCyclicOrErroneous` in Implicits
            throw ex
          case CyclicReference(sym, info: TypeCompleter) =>
            issueNormalTypeError(tree, typer.cyclicReferenceMessage(sym, info.tree) getOrElse ex.getMessage())
          case _ =>
            contextNamerErrorGen.issue(TypeErrorWithUnderlyingTree(tree, ex))
        }
      }

      def GetterDefinedTwiceError(getter: Symbol) =
        issueSymbolTypeError(getter, getter+" is defined twice")

      def ValOrValWithSetterSuffixError(tree: Tree) =
        issueNormalTypeError(tree, "Names of vals or vars may not end in `_='")

      def PrivateThisCaseClassParameterError(tree: Tree) =
        issueNormalTypeError(tree, "private[this] not allowed for case class parameters")

      def BeanPropertyAnnotationLimitationError(tree: Tree) =
        issueNormalTypeError(tree, "implementation limitation: the BeanProperty annotation cannot be used in a type alias or renamed import")

      def BeanPropertyAnnotationFieldWithoutLetterError(tree: Tree) =
        issueNormalTypeError(tree, "`BeanProperty' annotation can be applied only to fields that start with a letter")

      def BeanPropertyAnnotationPrivateFieldError(tree: Tree) =
        issueNormalTypeError(tree, "`BeanProperty' annotation can be applied only to non-private fields")

      def DoubleDefError(currentSym: Symbol, prevSym: Symbol) = {
        val s1 = if (prevSym.isModule) "case class companion " else ""
        val s2 = if (prevSym.isSynthetic) "(compiler-generated) " + s1 else ""
        val s3 = if (prevSym.isCase) "case class " + prevSym.name else "" + prevSym
        val where = if (currentSym.isTopLevel != prevSym.isTopLevel) {
                      val inOrOut = if (prevSym.isTopLevel) "outside of" else "in"
                      " %s package object %s".format(inOrOut, ""+prevSym.effectiveOwner.name)
                    } else ""

        issueSymbolTypeError(currentSym, prevSym.name + " is already defined as " + s2 + s3 + where)
      }

      def MissingParameterOrValTypeError(vparam: Tree) =
        issueNormalTypeError(vparam, "missing parameter type")

      def RootImportError(tree: Tree) =
        issueNormalTypeError(tree, "_root_ cannot be imported")

      def SymbolValidationError(sym: Symbol, errKind: SymValidateErrors.Value) {
        val msg = errKind match {
          case ImplicitConstr =>
            "`implicit' modifier not allowed for constructors"

          case ImplicitNotTermOrClass =>
            "`implicit' modifier can be used only for values, variables, methods and classes"

          case ImplicitAtToplevel =>
            "`implicit' modifier cannot be used for top-level objects"

          case OverrideClass =>
            "`override' modifier not allowed for classes"

          case SealedNonClass =>
            "`sealed' modifier can be used only for classes"

          case AbstractNonClass =>
            "`abstract' modifier can be used only for classes; it should be omitted for abstract members"

          case OverrideConstr =>
            "`override' modifier not allowed for constructors"

          case AbstractOverride =>
            "`abstract override' modifier only allowed for members of traits"

          case AbstractOverrideOnTypeMember =>
            "`abstract override' modifier not allowed for type members"

          case LazyAndEarlyInit =>
            "`lazy' definitions may not be initialized early"

          case ByNameParameter =>
            "pass-by-name arguments not allowed for case class parameters"

          case AbstractVar =>
            "only classes can have declared but undefined members" + abstractVarMessage(sym)

        }
        issueSymbolTypeError(sym, msg)
      }


      def AbstractMemberWithModiferError(sym: Symbol, flag: Int) =
        issueSymbolTypeError(sym, "abstract member may not have " + Flags.flagsToString(flag) + " modifier")

      def IllegalModifierCombination(sym: Symbol, flag1: Int, flag2: Int) =
        issueSymbolTypeError(sym, "illegal combination of modifiers: %s and %s for: %s".format(
            Flags.flagsToString(flag1), Flags.flagsToString(flag2), sym))

      def IllegalDependentMethTpeError(sym: Symbol)(context: Context) = {
        val errorAddendum =
          ": parameter appears in the type of another parameter in the same section or an earlier one"
        issueSymbolTypeError(sym,  "illegal dependent method type" + errorAddendum)(context)
      }

      def DuplicatesError(tree: Tree, name: Name, kind: DuplicatesErrorKinds.Value) = {
        val msg = kind match {
          case RenamedTwice =>
            "is renamed twice"
          case AppearsTwice =>
            "appears twice as a target of a renaming"
        }

        issueNormalTypeError(tree, name.decode + " " + msg)
      }
    }
  }

  trait ImplicitsContextErrors {
    self: ImplicitSearch =>

    import definitions._

    def AmbiguousImplicitError(info1: ImplicitInfo, info2: ImplicitInfo,
                               pre1: String, pre2: String, trailer: String)
                               (isView: Boolean, pt: Type, tree: Tree)(implicit context0: Context) = {
      if (!info1.tpe.isErroneous && !info2.tpe.isErroneous) {
        def coreMsg =
           sm"""| $pre1 ${info1.sym.fullLocationString} of type ${info1.tpe}
                | $pre2 ${info2.sym.fullLocationString} of type ${info2.tpe}
                | $trailer"""
        def viewMsg = {
          val found :: req :: _ = pt.typeArgs
          def explanation = {
            val sym = found.typeSymbol
            // Explain some common situations a bit more clearly. Some other
            // failures which have nothing to do with implicit conversions
            // per se, but which manifest as implicit conversion conflicts
            // involving Any, are further explained from foundReqMsg.
            if (AnyRefClass.tpe <:< req) (
              if (sym == AnyClass || sym == UnitClass) (
                 sm"""|Note: ${sym.name} is not implicitly converted to AnyRef.  You can safely
                      |pattern match `x: AnyRef` or cast `x.asInstanceOf[AnyRef]` to do so."""
              )
              else boxedClass get sym map (boxed =>
                 sm"""|Note: an implicit exists from ${sym.fullName} => ${boxed.fullName}, but
                      |methods inherited from Object are rendered ambiguous.  This is to avoid
                      |a blanket implicit which would convert any ${sym.fullName} to any AnyRef.
                      |You may wish to use a type ascription: `x: ${boxed.fullName}`."""
              ) getOrElse ""
            )
            else
               sm"""|Note that implicit conversions are not applicable because they are ambiguous:
                    |${coreMsg}are possible conversion functions from $found to $req"""
          }
          typeErrorMsg(found, req, infer.isPossiblyMissingArgs(found, req)) + (
            if (explanation == "") "" else "\n" + explanation
          )
        }
        context.issueAmbiguousError(AmbiguousImplicitTypeError(tree,
          if (isView) viewMsg
          else s"ambiguous implicit values:\n${coreMsg}match expected type $pt")
        )
      }
    }

    def DivergingImplicitExpansionError(tree: Tree, pt: Type, sym: Symbol)(implicit context0: Context) =
<<<<<<< HEAD
      if (settings.Xdivergence211.value) {
        issueTypeError(DivergentImplicitTypeError(tree, pt, sym))
      } else {
        issueDivergentImplicitsError(tree,
            "diverging implicit expansion for type "+pt+"\nstarting with "+
            sym.fullLocationString)
      }
=======
      issueTypeError(DivergentImplicitTypeError(tree, pt, sym))
>>>>>>> be405eed
  }

  object NamesDefaultsErrorsGen {
    import typer.infer.setError

    def NameClashError(sym: Symbol, arg: Tree)(implicit context: Context) = {
      setError(arg) // to distinguish it from ambiguous reference error

      def errMsg =
        "%s definition needs %s because '%s' is used as a named argument in its body.".format(
          "variable",   // "method"
          "type",       // "result type"
          sym.name)
      issueSymbolTypeError(sym, errMsg)
    }

    def AmbiguousReferenceInNamesDefaultError(arg: Tree, name: Name)(implicit context: Context) = {
      if (!arg.isErroneous) { // check if name clash wasn't reported already
        issueNormalTypeError(arg,
          "reference to "+ name +" is ambiguous; it is both a method parameter "+
          "and a variable in scope.")
        setError(arg)
      } else arg
    }

    def WarnAfterNonSilentRecursiveInference(param: Symbol, arg: Tree)(implicit context: Context) = {
      val note = "type-checking the invocation of "+ param.owner +" checks if the named argument expression '"+ param.name + " = ...' is a valid assignment\n"+
                 "in the current scope. The resulting type inference error (see above) can be fixed by providing an explicit type in the local definition for "+ param.name +"."
      context.warning(arg.pos, note)
    }

    def UnknownParameterNameNamesDefaultError(arg: Tree, name: Name)(implicit context: Context) = {
      issueNormalTypeError(arg, "unknown parameter name: " + name)
      setError(arg)
    }

    def DoubleParamNamesDefaultError(arg: Tree, name: Name, pos: Int, otherName: Option[Name])(implicit context: Context) = {
      val annex = otherName match {
        case Some(oName) => "\nNote that that '"+ oName +"' is not a parameter name of the invoked method."
        case None => ""
      }
      issueNormalTypeError(arg, "parameter '"+ name +"' is already specified at parameter position "+ pos + annex)
      setError(arg)
    }

    def PositionalAfterNamedNamesDefaultError(arg: Tree)(implicit context: Context) = {
      issueNormalTypeError(arg, "positional after named argument.")
      setError(arg)
    }
  }

  // using an exception here is actually a good idea
  // because the lifespan of this exception is extremely small and controlled
  // moreover exceptions let us avoid an avalanche of "if (!hasError) do stuff" checks
  case object MacroBodyTypecheckException extends Exception with scala.util.control.ControlThrowable

  trait MacroErrors {
    self: MacroTyper =>

    private implicit val context0 = typer.context
    val context = typer.context

    // helpers

    private def lengthMsg(flavor: String, violation: String, extra: Symbol) = {
      val noun = if (flavor == "value") "parameter" else "type parameter"
      val message = noun + " lists have different length, " + violation + " extra " + noun
      val suffix = if (extra ne NoSymbol) " " + extra.defString else ""
      message + suffix
    }

    private def abbreviateCoreAliases(s: String): String = List("WeakTypeTag", "Expr").foldLeft(s)((res, x) => res.replace("c.universe." + x, "c." + x))

    private def showMeth(pss: List[List[Symbol]], restpe: Type, abbreviate: Boolean) = {
      var argsPart = (pss map (ps => ps map (_.defString) mkString ("(", ", ", ")"))).mkString
      if (abbreviate) argsPart = abbreviateCoreAliases(argsPart)
      var retPart = restpe.toString
      if (abbreviate || macroDdef.tpt.tpe == null) retPart = abbreviateCoreAliases(retPart)
      argsPart + ": " + retPart
    }

    // not exactly an error generator, but very related
    // and I dearly wanted to push it away from Macros.scala
    private def checkSubType(slot: String, rtpe: Type, atpe: Type) = {
      val ok = if (macroDebugVerbose) {
        withTypesExplained(rtpe <:< atpe)
      } else rtpe <:< atpe
      if (!ok) {
        if (!macroDebugVerbose)
          explainTypes(rtpe, atpe)
        compatibilityError("type mismatch for %s: %s does not conform to %s".format(slot, abbreviateCoreAliases(rtpe.toString), abbreviateCoreAliases(atpe.toString)))
      }
    }

    // errors

    private def fail() = {
      // need to set the IS_ERROR flag to prohibit spurious expansions
      if (macroDef != null) macroDef setFlag IS_ERROR
      // not setting ErrorSymbol as in `infer.setError`, because we still need to know that it's a macro
      // otherwise assignTypeToTree in Namers might fail if macroDdef.tpt == EmptyTree
      macroDdef setType ErrorType
      throw MacroBodyTypecheckException
    }

    private def genericError(tree: Tree, message: String) = {
      issueNormalTypeError(tree, message)
      fail()
    }

    private def implRefError(message: String) = {
      val treeInfo.Applied(implRef, _, _) = macroDdef.rhs
      genericError(implRef, message)
    }

    private def compatibilityError(message: String) =
      implRefError(
        "macro implementation has wrong shape:"+
        "\n required: " + showMeth(rparamss, rret, abbreviate = true) +
        "\n found   : " + showMeth(aparamss, aret, abbreviate = false) +
        "\n" + message)

    // Phase I: sanity checks

    def MacroDefIsFastTrack() = {
      macroLogVerbose("typecheck terminated unexpectedly: macro is fast track")
      assert(!macroDdef.tpt.isEmpty, "fast track macros must provide result type")
      throw MacroBodyTypecheckException // don't call fail, because we don't need IS_ERROR
    }

    def MacroDefIsQmarkQmarkQmark() = {
      macroLogVerbose("typecheck terminated unexpectedly: macro is ???")
      throw MacroBodyTypecheckException
    }

    def MacroFeatureNotEnabled() = {
      macroLogVerbose("typecheck terminated unexpectedly: language.experimental.macros feature is not enabled")
      fail()
    }

    // Phase II: typecheck the right-hand side of the macro def

    // do nothing, just fail. relevant typecheck errors have already been reported
    def MacroDefUntypeableBodyError() = fail()

    def MacroDefInvalidBodyError() = genericError(macroDdef, "macro body has wrong shape:\n required: macro [<implementation object>].<method name>[[<type args>]]")

    def MacroImplNotPublicError() = implRefError("macro implementation must be public")

    def MacroImplOverloadedError() = implRefError("macro implementation cannot be overloaded")

    def MacroImplWrongNumberOfTypeArgumentsError(macroImplRef: Tree) = implRefError(typer.TyperErrorGen.TypedApplyWrongNumberOfTpeParametersErrorMessage(macroImplRef))

    def MacroImplNotStaticError() = implRefError("macro implementation must be in statically accessible object")

    // Phase III: check compatibility between the macro def and its macro impl
    // aXXX (e.g. aparams) => characteristics of the macro impl ("a" stands for "actual")
    // rXXX (e.g. rparams) => characteristics of a reference macro impl signature synthesized from the macro def ("r" stands for "reference")

    def MacroImplNonTagImplicitParameters(params: List[Symbol]) = compatibilityError("macro implementations cannot have implicit parameters other than WeakTypeTag evidences")

    def MacroImplParamssMismatchError() = compatibilityError("number of parameter sections differ")

    def MacroImplExtraParamsError(aparams: List[Symbol], rparams: List[Symbol]) = compatibilityError(lengthMsg("value", "found", aparams(rparams.length)))

    def MacroImplMissingParamsError(aparams: List[Symbol], rparams: List[Symbol]) = compatibilityError(abbreviateCoreAliases(lengthMsg("value", "required", rparams(aparams.length))))

    def checkMacroImplParamTypeMismatch(atpe: Type, rparam: Symbol) = checkSubType("parameter " + rparam.name, rparam.tpe, atpe)

    def checkMacroImplResultTypeMismatch(atpe: Type, rret: Type) = checkSubType("return type", atpe, rret)

    def MacroImplParamNameMismatchError(aparam: Symbol, rparam: Symbol) = compatibilityError("parameter names differ: " + rparam.name + " != " + aparam.name)

    def MacroImplVarargMismatchError(aparam: Symbol, rparam: Symbol) = {
      if (isRepeated(rparam) && !isRepeated(aparam))
        compatibilityError("types incompatible for parameter " + rparam.name + ": corresponding is not a vararg parameter")
      if (!isRepeated(rparam) && isRepeated(aparam))
        compatibilityError("types incompatible for parameter " + aparam.name + ": corresponding is not a vararg parameter")
    }

    def MacroImplTargMismatchError(atargs: List[Type], atparams: List[Symbol]) =
      compatibilityError(typer.infer.InferErrorGen.NotWithinBoundsErrorMessage("", atargs, atparams, macroDebugVerbose || settings.explaintypes))

    def MacroImplTparamInstantiationError(atparams: List[Symbol], ex: NoInstance) =
      compatibilityError(
        "type parameters "+(atparams map (_.defString) mkString ", ")+" cannot be instantiated\n"+
        ex.getMessage)
  }
}<|MERGE_RESOLUTION|>--- conflicted
+++ resolved
@@ -67,19 +67,6 @@
   //    (pt at the point of divergence gives less information to the user)
   // Note: it is safe to delay error message generation in this case
   // becasue we don't modify implicits' infos.
-<<<<<<< HEAD
-  // only issued when -Xdivergence211 is turned on
-  case class DivergentImplicitTypeError(tree: Tree, pt0: Type, sym: Symbol) extends AbsTypeError {
-    def errPos: Position = tree.pos
-    def errMsg: String   = errMsgForPt(pt0)
-    def kind = ErrorKinds.Divergent
-    def withPt(pt: Type): AbsTypeError = NormalTypeError(tree, errMsgForPt(pt), kind)
-    private def errMsgForPt(pt: Type) =
-      s"diverging implicit expansion for type ${pt}\nstarting with ${sym.fullLocationString}"
-  }
-
-  case class AmbiguousTypeError(underlyingTree: Tree, errPos: Position, errMsg: String, kind: ErrorKind = ErrorKinds.Ambiguous) extends AbsTypeError
-=======
   case class DivergentImplicitTypeError(underlyingTree: Tree, pt0: Type, sym: Symbol)
     extends TreeTypeError {
     def errMsg: String   = errMsgForPt(pt0)
@@ -90,7 +77,6 @@
 
   case class AmbiguousImplicitTypeError(underlyingTree: Tree, errMsg: String)
     extends TreeTypeError
->>>>>>> be405eed
 
   case class PosAndMsgTypeError(errPos: Position, errMsg: String)
     extends AbsTypeError
@@ -104,14 +90,6 @@
       issueTypeError(SymbolTypeError(sym, msg))
     }
 
-<<<<<<< HEAD
-    // only called when -Xdivergence211 is turned off
-    def issueDivergentImplicitsError(tree: Tree, msg: String)(implicit context: Context) {
-      issueTypeError(NormalTypeError(tree, msg, ErrorKinds.Divergent))
-    }
-
-=======
->>>>>>> be405eed
     def issueAmbiguousTypeError(pre: Type, sym1: Symbol, sym2: Symbol, err: AmbiguousTypeError)(implicit context: Context) {
       context.issueAmbiguousError(pre, sym1, sym2, err)
     }
@@ -1199,17 +1177,7 @@
     }
 
     def DivergingImplicitExpansionError(tree: Tree, pt: Type, sym: Symbol)(implicit context0: Context) =
-<<<<<<< HEAD
-      if (settings.Xdivergence211.value) {
-        issueTypeError(DivergentImplicitTypeError(tree, pt, sym))
-      } else {
-        issueDivergentImplicitsError(tree,
-            "diverging implicit expansion for type "+pt+"\nstarting with "+
-            sym.fullLocationString)
-      }
-=======
       issueTypeError(DivergentImplicitTypeError(tree, pt, sym))
->>>>>>> be405eed
   }
 
   object NamesDefaultsErrorsGen {
