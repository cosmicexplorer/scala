--- conflicted
+++ resolved
@@ -4540,7 +4540,6 @@
        *  @return     ...
        */
       def typedSelect(tree: Tree, qual: Tree, name: Name): Tree = {
-<<<<<<< HEAD
         val t = typedSelectInternal(tree, qual, name)
         // Checking for OverloadedTypes being handed out after overloading
         // resolution has already happened.
@@ -4559,12 +4558,9 @@
         t
       }
       def typedSelectInternal(tree: Tree, qual: Tree, name: Name): Tree = {
-        def asDynamicCall = dyna.mkInvoke(context.tree, tree, qual, name) map (typed1(_, mode, pt))
-=======
         def asDynamicCall = dyna.mkInvoke(context.tree, tree, qual, name) map { t =>
           dyna.wrapErrors(t, (_.typed1(t, mode, pt)))
         }
->>>>>>> 2f9f8d5d
 
         val sym = tree.symbol orElse member(qual, name) orElse {
           // symbol not found? --> try to convert implicitly to a type that does have the required
