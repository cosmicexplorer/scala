/* NSC -- new Scala compiler
 * Copyright 2005-2013 LAMP/EPFL
 * @author  Martin Odersky
 */

//todo: rewrite or disallow new T where T is a mixin (currently: <init> not a member of T)
//todo: use inherited type info also for vars and values
//todo: disallow C#D in superclass
//todo: treat :::= correctly

package scala
package tools.nsc
package typechecker

import scala.annotation.tailrec
import scala.collection.mutable
import mutable.{ LinkedHashMap, ListBuffer }
import scala.util.matching.Regex
import symtab.Flags._
import scala.reflect.internal.util.{TriState, Statistics, StatisticsStatics}
import scala.reflect.internal.TypesStats
import scala.language.implicitConversions

/** This trait provides methods to find various kinds of implicits.
 *
 *  @author  Martin Odersky
 *  @version 1.0
 */
trait Implicits {
  self: Analyzer =>

  import global._
  import definitions._
  import statistics._
  import typingStack.printTyping
  import typeDebug._

  // standard usage
  def inferImplicitFor(pt: Type, tree: Tree, context: Context, reportAmbiguous: Boolean = true): SearchResult =
    inferImplicit(tree, pt, reportAmbiguous, isView = false, context, saveAmbiguousDivergent = true, tree.pos)

  // used by typer to find an implicit coercion
  def inferImplicitView(from: Type, to: Type, tree: Tree, context: Context, reportAmbiguous: Boolean, saveAmbiguousDivergent: Boolean) =
    inferImplicit(tree, Function1(from, to), reportAmbiguous, isView = true, context, saveAmbiguousDivergent, tree.pos)

  // used for manifests, typetags, checking language features, scaladoc
  def inferImplicitByType(pt: Type, context: Context, pos: Position = NoPosition): SearchResult =
    inferImplicit(EmptyTree, pt, reportAmbiguous = true, isView = false, context, saveAmbiguousDivergent = true, pos)

  def inferImplicitByTypeSilent(pt: Type, context: Context, pos: Position = NoPosition): SearchResult =
    inferImplicit(EmptyTree, pt, reportAmbiguous = false, isView = false, context, saveAmbiguousDivergent = false, pos)

  @deprecated("Unused in scalac", "2.12.0-M4")
  def inferImplicit(tree: Tree, pt: Type, reportAmbiguous: Boolean, isView: Boolean, context: Context): SearchResult =
    inferImplicit(tree, pt, reportAmbiguous, isView, context, saveAmbiguousDivergent = true, tree.pos)

  @deprecated("Unused in scalac", "2.12.0-M4")
  def inferImplicit(tree: Tree, pt: Type, reportAmbiguous: Boolean, isView: Boolean, context: Context, saveAmbiguousDivergent: Boolean): SearchResult =
    inferImplicit(tree, pt, reportAmbiguous, isView, context, saveAmbiguousDivergent, tree.pos)

  /** Search for an implicit value. Consider using one of the convenience methods above. This one has many boolean levers.
   *
   * See the comment on `result` at the end of class `ImplicitSearch` for more info how the search is conducted.
   *
   *  @param tree                    The tree for which the implicit needs to be inserted.
   *                                 (the inference might instantiate some of the undetermined
   *                                 type parameters of that tree.
   *  @param pt                      The expected type of the implicit.
   *  @param reportAmbiguous         Should ambiguous implicit errors be reported?
   *                                 False iff we search for a view to find out
   *                                 whether one type is coercible to another.
   *  @param isView                  We are looking for a view
   *  @param context                 The current context
   *  @param saveAmbiguousDivergent  False if any divergent/ambiguous errors should be ignored after
   *                                 implicits search,
   *                                 true if they should be reported (used in further typechecking).
   *  @param pos                     Position that should be used for tracing and error reporting
   *                                 (useful when we infer synthetic stuff and pass EmptyTree in the `tree` argument)
   *                                 If it's set to NoPosition, then position-based services will use `tree.pos`
   *  @return                        A search result
   */
  def inferImplicit(tree: Tree, pt: Type, reportAmbiguous: Boolean, isView: Boolean, context: Context, saveAmbiguousDivergent: Boolean, pos: Position): SearchResult = {
    // Note that the isInvalidConversionTarget seems to make a lot more sense right here, before all the
    // work is performed, than at the point where it presently exists.
    val shouldPrint     = printTypings && !context.undetparams.isEmpty
    val rawTypeStart    = if (StatisticsStatics.areSomeColdStatsEnabled) statistics.startCounter(rawTypeImpl) else null
    val findMemberStart = if (StatisticsStatics.areSomeColdStatsEnabled) statistics.startCounter(findMemberImpl) else null
    val subtypeStart    = if (StatisticsStatics.areSomeColdStatsEnabled) statistics.startCounter(subtypeImpl) else null
    val start           = if (StatisticsStatics.areSomeColdStatsEnabled) statistics.startTimer(implicitNanos) else null
    if (shouldPrint)
      typingStack.printTyping(tree, "typing implicit: %s %s".format(tree, context.undetparamsString))
    val implicitSearchContext = context.makeImplicit(reportAmbiguous)
    val dpt = if (isView) pt else dropByName(pt)
    val isByName = dpt ne pt
    val search = new ImplicitSearch(tree, dpt, isView, implicitSearchContext, pos, isByName)
    pluginsNotifyImplicitSearch(search)
    val result = search.bestImplicit
    pluginsNotifyImplicitSearchResult(result)

    if (result.isFailure && saveAmbiguousDivergent && implicitSearchContext.reporter.hasErrors)
      implicitSearchContext.reporter.propagateImplicitTypeErrorsTo(context.reporter)

    // scala/bug#7944 undetermined type parameters that result from inference within typedImplicit land in
    //         `implicitSearchContext.undetparams`, *not* in `context.undetparams`
    //         Here, we copy them up to parent context (analogously to the way the errors are copied above),
    //         and then filter out any which *were* inferred and are part of the substitutor in the implicit search result.
    context.undetparams = ((context.undetparams ++ result.undetparams) filterNot result.subst.from.contains).distinct

    if (StatisticsStatics.areSomeColdStatsEnabled) statistics.stopTimer(implicitNanos, start)
    if (StatisticsStatics.areSomeColdStatsEnabled) statistics.stopCounter(rawTypeImpl, rawTypeStart)
    if (StatisticsStatics.areSomeColdStatsEnabled) statistics.stopCounter(findMemberImpl, findMemberStart)
    if (StatisticsStatics.areSomeColdStatsEnabled) statistics.stopCounter(subtypeImpl, subtypeStart)

    if (result.isSuccess && settings.warnSelfImplicit && result.tree.symbol != null) {
      val s =
        if (result.tree.symbol.isAccessor) result.tree.symbol.accessed
        else if (result.tree.symbol.isModule) result.tree.symbol.moduleClass
        else result.tree.symbol
      if (context.owner.hasTransOwner(s))
        context.warning(result.tree.pos, s"Implicit resolves to enclosing ${result.tree.symbol}")
    }
    implicitSearchContext.emitImplicitDictionary(search.pos, result)
  }

  /** A friendly wrapper over inferImplicit to be used in macro contexts and toolboxes.
   */
  def inferImplicit(tree: Tree, pt: Type, isView: Boolean, context: Context, silent: Boolean, withMacrosDisabled: Boolean, pos: Position, onError: (Position, String) => Unit): Tree = {
    val result = context.withMacros(enabled = !withMacrosDisabled) {
      inferImplicit(tree, pt, reportAmbiguous = true, isView = isView, context, saveAmbiguousDivergent = !silent, pos)
    }

    if (result.isFailure && !silent) {
      val err = context.reporter.firstError
      val errPos = err.map(_.errPos).getOrElse(pos)
      val errMsg = err.map(_.errMsg).getOrElse("implicit search has failed. to find out the reason, turn on -Xlog-implicits")
      onError(errPos, errMsg)
    }
    result.tree
  }

  /** Find all views from type `tp` (in which `tpars` are free)
   *
   * Note that the trees in the search results in the returned list share the same type variables.
   * Ignore their constr field! The list of type constraints returned along with each tree specifies the constraints that
   * must be met by the corresponding type parameter in `tpars` (for the returned implicit view to be valid).
   *
   * @param tp      from-type for the implicit conversion
   * @param context search implicits here
   * @param tpars   symbols that should be considered free type variables
   *                (implicit search should not try to solve them, just track their constraints)
   */
  def allViewsFrom(tp: Type, context: Context, tpars: List[Symbol]): List[(SearchResult, List[TypeConstraint])] = {
    // my untouchable typevars are better than yours (they can't be constrained by them)
    val tvars = tpars map (TypeVar untouchable _)
    val tpSubsted = tp.subst(tpars, tvars)

    val search = new ImplicitSearch(EmptyTree, functionType(List(tpSubsted), AnyTpe), true, context.makeImplicit(reportAmbiguousErrors = false), isByNamePt = false)

    search.allImplicitsPoly(tvars)
  }

  private final val sizeLimit = 50000
  private type Infos = List[ImplicitInfo]
  private type Infoss = List[List[ImplicitInfo]]
  private type InfoMap = LinkedHashMap[Symbol, List[ImplicitInfo]] // A map from class symbols to their associated implicits
  private val implicitsCache = new LinkedHashMap[Type, Infoss]
  private val infoMapCache = new LinkedHashMap[Symbol, InfoMap]
  private val improvesCache = perRunCaches.newMap[(ImplicitInfo, ImplicitInfo), Boolean]()
  private val implicitSearchId = { var id = 1 ; () => try id finally id += 1 }

  def resetImplicits(): Unit = {
    implicitsCache.clear()
    infoMapCache.clear()
    improvesCache.clear()
  }

  /* Map a polytype to one in which all type parameters and argument-dependent types are replaced by wildcards.
   * Consider `implicit def b(implicit x: A): x.T = error("")`. We need to approximate de Bruijn index types
   * when checking whether `b` is a valid implicit, as we haven't even searched a value for the implicit arg `x`,
   * so we have to approximate (otherwise it is excluded a priori).
   */
  private def depoly(tp: Type): Type = tp match {
    case PolyType(tparams, restpe) => deriveTypeWithWildcards(tparams)(ApproximateDependentMap(restpe))
    case _                         => ApproximateDependentMap(tp)
  }

  /** The result of an implicit search
   *  @param  tree    The tree representing the implicit
   *  @param  subst   A substituter that represents the undetermined type parameters
   *                  that were instantiated by the winning implicit.
   *  @param undetparams undetermined type parameters
   */
  class SearchResult(val tree: Tree, val subst: TreeTypeSubstituter, val undetparams: List[Symbol]) {
    override def toString = "SearchResult(%s, %s)".format(tree,
      if (subst.isEmpty) "" else subst)

    def isFailure          = false
    def isAmbiguousFailure = false
    def isDivergent        = false
    final def isSuccess    = !isFailure
  }

  lazy val SearchFailure = new SearchResult(EmptyTree, EmptyTreeTypeSubstituter, Nil) {
    override def isFailure = true
  }

  lazy val DivergentSearchFailure = new SearchResult(EmptyTree, EmptyTreeTypeSubstituter, Nil) {
    override def isFailure   = true
    override def isDivergent = true
  }

  lazy val AmbiguousSearchFailure = new SearchResult(EmptyTree, EmptyTreeTypeSubstituter, Nil) {
    override def isFailure          = true
    override def isAmbiguousFailure = true
  }

  /** A class that records an available implicit
   *  @param   name   The name of the implicit
   *  @param   pre    The prefix type of the implicit
   *  @param   sym    The symbol of the implicit
   */
  class ImplicitInfo(val name: Name, val pre: Type, val sym: Symbol) {
    private var tpeCache: Type = null
    private var isErroneousCache: TriState = TriState.Unknown

    /** Computes member type of implicit from prefix `pre` (cached). */
    def tpe: Type = {
      if (tpeCache eq null) tpeCache = pre.memberType(sym)
      tpeCache
    }

    def dependsOnPrefix: Boolean = pre match {
      case SingleType(pre0, _) => tpe.exists(_ =:= pre0)
      case _ => false
    }

    def isSearchedPrefix: Boolean = name == null && sym == NoSymbol

    def isCyclicOrErroneous: Boolean =
      if(sym.hasFlag(LOCKED)) true
      else {
        if(!isErroneousCache.isKnown)
          isErroneousCache = computeErroneous
        isErroneousCache.booleanValue
      }

    private[this] final def computeErroneous =
      try containsError(tpe)
      catch { case _: CyclicReference => true }

    var useCountArg: Int = 0
    var useCountView: Int = 0

    /** Does type `tp` contain an Error type as parameter or result?
     */
    private def containsError(tp: Type): Boolean = tp match {
      case PolyType(tparams, restpe) =>
        containsError(restpe)
      case NullaryMethodType(restpe) =>
        containsError(restpe)
      case mt @ MethodType(_, restpe) =>
        // OPT avoiding calling `mt.paramTypes` which creates a new list.
        (mt.params exists symTypeIsError) || containsError(restpe)
      case _ =>
        tp.isError
    }

    def isStablePrefix = pre.isStable

    override def equals(other: Any) = other match {
      case that: ImplicitInfo =>
          this.name == that.name &&
          this.pre =:= that.pre &&
          this.sym == that.sym
      case _ => false
    }
    override def hashCode = {
      import scala.util.hashing.MurmurHash3._
      finalizeHash(mix(mix(productSeed, name.##), sym.##), 2)
    }
    override def toString = (
      if (tpeCache eq null) name + ": ?"
      else name + ": " + tpe
    )
  }

  /** A class which is used to track pending implicits to prevent infinite implicit searches.
   */
  case class OpenImplicit(info: ImplicitInfo, pt: Type, tree: Tree) {
    // JZ: should be a case class parameter, but I have reason to believe macros/plugins peer into OpenImplicit
    // so I'm avoiding a signature change
    def isView: Boolean = _isView
    private def isView_=(value: Boolean): Unit = _isView = value

    private[this] var _isView: Boolean = false

    def isByName: Boolean = _isByName
    private def isByName_=(value: Boolean): Unit = _isByName = value
    private[this] var _isByName: Boolean = false
  }
  object OpenImplicit {
    def apply(info: ImplicitInfo, pt: Type, tree: Tree, isView: Boolean, isByName: Boolean): OpenImplicit = {
      val result = new OpenImplicit(info, pt, tree)
      result.isView = isView
      result.isByName = isByName
      result
    }
  }

  /** A sentinel indicating no implicit was found */
  val NoImplicitInfo = new ImplicitInfo(null, NoType, NoSymbol) {
    // equals used to be implemented in ImplicitInfo with an `if(this eq NoImplicitInfo)`
    // overriding the equals here seems cleaner and benchmarks show no difference in performance
    override def equals(other: Any) = other match { case that: AnyRef => that eq this  case _ => false }
    override def hashCode = 1
  }

  def SearchedPrefixImplicitInfo(pre: Type) = new ImplicitInfo(null, pre, NoSymbol)

  /** A constructor for types ?{ def/type name: tp }, used in infer view to member
   *  searches.
   */
  def memberWildcardType(name: Name, tp: Type) = {
    val result = refinedType(List(WildcardType), NoSymbol)
    name match {
      case x: TermName => result.typeSymbol.newMethod(x) setInfoAndEnter tp
      case x: TypeName => result.typeSymbol.newAbstractType(x) setInfoAndEnter tp
    }
    result
  }

  // TODO: use ProtoType for HasMember/HasMethodMatching

  /** An extractor for types of the form ? { name: ? }
   */
  object HasMember {
    private val hasMemberCache = perRunCaches.newMap[Name, Type]()
    def apply(name: Name): Type = hasMemberCache.getOrElseUpdate(name, memberWildcardType(name, WildcardType))
    }

  /** An extractor for types of the form ? { name: (? >: argtpe <: Any*)restp }
   */
  object HasMethodMatching {
    val dummyMethod = NoSymbol.newTermSymbol(TermName("typer$dummy")) setInfo NullaryMethodType(AnyTpe)

    def templateArgType(argtpe: Type) = new BoundedWildcardType(TypeBounds.lower(argtpe))

    def apply(name: Name, argtpes: List[Type], restpe: Type): Type = {
      val mtpe = MethodType(dummyMethod.newSyntheticValueParams(argtpes map templateArgType), restpe)
      memberWildcardType(name, mtpe)
    }
    def unapply(pt: Type): Option[(Name, List[Type], Type)] = pt match {
      case RefinedType(List(WildcardType), decls) =>
        decls.toList match {
          case List(sym) =>
            sym.tpe match {
              case MethodType(params, restpe)
              if (params forall (_.tpe.isInstanceOf[BoundedWildcardType])) =>
                Some((sym.name, params map (_.tpe.lowerBound), restpe))
              case _ => None
            }
          case _ => None
        }
      case _ => None
    }
  }

  /** An extractor for unary function types arg => res
   */
  object Function1 {
    val Sym = FunctionClass(1)
    val Pre = Sym.typeConstructor.prefix

    def apply(from: Type, to: Type) = TypeRef(Pre, Sym, List(from, to))

    // It is tempting to think that this should be inspecting "tp baseType Sym"
    // rather than tp. See test case run/t8280 and the commit message which
    // accompanies it for explanation why that isn't done.
    def unapply(tp: Type) = tp match {
      case TypeRef(_, Sym, arg1 :: arg2 :: _) => Some((arg1, arg2))
      case _                                  => None
    }
  }

  /** A class that sets up an implicit search. For more info, see comments for `inferImplicit`.
   *  @param tree             The tree for which the implicit needs to be inserted.
   *  @param pt               The original expected type of the implicit.
   *  @param isView           We are looking for a view
   *  @param context0         The context used for the implicit search
   *  @param pos0             Position that is preferable for use in tracing and error reporting
   *                          (useful when we infer synthetic stuff and pass EmptyTree in the `tree` argument)
   *                          If it's set to NoPosition, then position-based services will use `tree.pos`
   */
  class ImplicitSearch(val tree: Tree, val pt: Type, val isView: Boolean, val context0: Context, val pos0: Position = NoPosition, val isByNamePt: Boolean = false) extends Typer(context0) with ImplicitsContextErrors {
    val searchId = implicitSearchId()
    private def typingLog(what: String, msg: => String) = {
      if (printingOk(tree))
        typingStack.printTyping(f"[search #$searchId] $what $msg")
    }

    import infer._
    if (StatisticsStatics.areSomeColdStatsEnabled) statistics.incCounter(implicitSearchCount)

    /** The type parameters to instantiate */
    val undetParams = if (isView) Nil else context.outer.undetparams
    val wildPt = approximate(pt)
    private[this] def functionArityOf(tp: Type): Int = {
      val dealiased = tp.dealiasWiden
      if (isFunctionTypeDirect(dealiased)) dealiased.typeArgs.length - 1 else -1
    }
    private val cachedPtFunctionArity: Int = functionArityOf(pt)
    final def functionArity(tp: Type): Int = if (tp eq pt) cachedPtFunctionArity else functionArityOf(tp)

    private val stableRunDefsForImport = currentRun.runDefinitions
    import stableRunDefsForImport._

    def undet_s = if (undetParams.isEmpty) "" else undetParams.mkString(" inferring ", ", ", "")
    def tree_s = typeDebug ptTree tree
    def ctx_s = fullSiteString(context)
    typingLog("start", s"`$tree_s`$undet_s, searching for adaptation to pt=$pt $ctx_s")

    def pos = if (pos0 != NoPosition) pos0 else tree.pos

    @inline final def failure(what: Any, reason: => String, pos: Position = this.pos): SearchResult = {
      if (settings.XlogImplicits)
        reporter.echo(pos, what+" is not a valid implicit value for "+pt+" because:\n"+reason)
      SearchFailure
    }
    /** Is implicit info `info1` better than implicit info `info2`?
     */
    def improves(info1: ImplicitInfo, info2: ImplicitInfo) = {
      if (StatisticsStatics.areSomeColdStatsEnabled) statistics.incCounter(improvesCount)
      (info2 == NoImplicitInfo) ||
      (info1 != NoImplicitInfo) && {
        if (info1.sym.isStatic && info2.sym.isStatic) {
          improvesCache get ((info1, info2)) match {
            case Some(b) => if (StatisticsStatics.areSomeColdStatsEnabled) statistics.incCounter(improvesCachedCount); b
            case None =>
              val result = isStrictlyMoreSpecific(info1.tpe, info2.tpe, info1.sym, info2.sym)
              improvesCache((info1, info2)) = result
              result
          }
        } else isStrictlyMoreSpecific(info1.tpe, info2.tpe, info1.sym, info2.sym)
      }
    }
    def isPlausiblyCompatible(tp: Type, pt: Type) = checkCompatibility(fast = true, tp, pt)
    def normSubType(tp: Type, pt: Type) = checkCompatibility(fast = false, tp, pt)

    /** Does type `dtor` dominate type `dted`?
     *  This is the case if the stripped cores `dtor1` and `dted1` of both types are
     *  the same wrt `=:=`, or if they overlap and the complexity of `dtor1` is higher
     *  than the complexity of `dted1`.
     *  The _stripped core_ of a type is the type where
     *   - all refinements and annotations are dropped,
     *   - all universal and existential quantification is eliminated
     *     by replacing variables by their upper bounds,
     *   - all remaining free type parameters in the type are replaced by WildcardType.
     *  The _complexity_ of a stripped core type corresponds roughly to the number of
     *  nodes in its ast, except that singleton types are widened before taking the complexity.
     *  Two types overlap if they have the same type symbol, or
     *  if one or both are intersection types with a pair of overlapping parent types.
     */
    private def dominates(dtor: Type, dted: Type): Boolean = {
      def complexity(tp: Type): Int = tp.dealias match {
        case NoPrefix                => 0
        case SingleType(pre, sym)    => if (sym.hasPackageFlag) 0 else complexity(tp.dealiasWiden)
        case ThisType(sym)           => if (sym.hasPackageFlag) 0 else 1
        case TypeRef(pre, sym, args) => complexity(pre) + (args map complexity).sum + 1
        case RefinedType(parents, _) => (parents map complexity).sum + 1
        case _                       => 1
      }
      def overlaps(tp1: Type, tp2: Type): Boolean = (tp1, tp2) match {
        case (RefinedType(parents, _), _) => parents exists (overlaps(_, tp2))
        case (_, RefinedType(parents, _)) => parents exists (overlaps(tp1, _))
        case _                            => tp1.typeSymbol == tp2.typeSymbol
      }
      val dtor1 = stripped(core(dtor))
      val dted1 = stripped(core(dted))
      overlaps(dtor1, dted1) && (dtor1 =:= dted1 || complexity(dtor1) > complexity(dted1))
    }

    private def core(tp: Type): Type = tp.dealiasWiden match {
      case RefinedType(parents, defs)         => intersectionType(parents map core, tp.typeSymbol.owner)
      case AnnotatedType(annots, tp)          => core(tp)
      case ExistentialType(tparams, result)   => core(result).subst(tparams, tparams map (t => core(t.info.upperBound)))
      case PolyType(tparams, result)          => core(result).subst(tparams, tparams map (t => core(t.info.upperBound)))
      case TypeRef(pre, sym, args)            =>
        val coreArgs = args.mapConserve(core)
        if (coreArgs eq args) tp
        else typeRef(pre, sym, coreArgs)
      case _                                  => tp
    }

    private def stripped(tp: Type): Type = {
      // `t.typeSymbol` returns the symbol of the normalized type. If that normalized type
      // is a `PolyType`, the symbol of the result type is collected. This is precisely
      // what we require for scala/bug#5318.
      val syms = for (t <- tp; if t.typeSymbol.isTypeParameter) yield t.typeSymbol
      deriveTypeWithWildcards(syms.distinct)(tp)
    }

    private def allSymbols(tp: Type): Set[Symbol] = {
      @tailrec
      def loop(tps: List[Type], acc: Set[Symbol]): Set[Symbol] = tps match {
        case Nil => acc
        case hd :: tl =>
          def hdSym(syms: Set[Symbol]) = {
            val sym = hd.typeSymbol
            if(sym != NoSymbol) syms + sym else syms
          }
          hd.dealias match {
            case SingleType(pre, sym)    => loop(pre :: hd.dealiasWiden :: tl, hdSym(acc + sym))
            case ThisType(sym)           => loop(tl, hdSym(acc + sym))
            case TypeRef(pre, sym, args) => loop(pre :: args ++ tl, hdSym(acc + sym))
            case RefinedType(parents, _) => loop(parents ++ tl, hdSym(acc))
            case _ => loop(tl, hdSym(acc))
          }
        }
      loop(List(tp), Set())
    }

    /** The expected type with all undetermined type parameters replaced with wildcards. */
    def approximate(tp: Type) = deriveTypeWithWildcards(undetParams)(tp)

    /** Try to construct a typed tree from given implicit info with given
     *  expected type.
     *  Detect infinite search trees for implicits.
     *
     *  @param info              The given implicit info describing the implicit definition
     *  @param isLocalToCallsite Is the implicit in the local scope of the call site?
     *  @pre `info.tpe` does not contain an error
     */
    private def typedImplicit(info: ImplicitInfo, ptChecked: Boolean, isLocalToCallsite: Boolean): SearchResult = {
      // scala/bug#7167 let implicit macros decide what amounts for a divergent implicit search
      // imagine a macro writer which wants to synthesize a complex implicit Complex[T] by making recursive calls to Complex[U] for its parts
      // e.g. we have `class Foo(val bar: Bar)` and `class Bar(val x: Int)`
      // then it's quite reasonable for the macro writer to synthesize Complex[Foo] by calling `inferImplicitValue(typeOf[Complex[Bar])`
      // however if we didn't insert the `info.sym.isMacro` check here, then under some circumstances
      // (e.g. as described here http://groups.google.com/group/scala-internals/browse_thread/thread/545462b377b0ac0a)
      // `dominates` might decide that `Bar` dominates `Foo` and therefore a recursive implicit search should be prohibited
      // now when we yield control of divergent expansions to the macro writer, what happens next?
      // in the worst case, if the macro writer is careless, we'll get a StackOverflowException from repeated macro calls
      // otherwise, the macro writer could check `c.openMacros` and `c.openImplicits` and do `c.abort` when expansions are deemed to be divergent
      // upon receiving `c.abort` the typechecker will decide that the corresponding implicit search has failed
      // which will fail the entire stack of implicit searches, producing a nice error message provided by the programmer
      val existsDominatedImplicit: Boolean =
        if(tree == EmptyTree) false
        else {
          lazy val spt = stripped(core(pt))
          lazy val sptSyms = allSymbols(spt)
          // Are all the symbols of the stripped core of pt contained in the stripped core of tp?
          def coversPt(tp: Type): Boolean = {
            val stp = stripped(core(tp))
            (stp =:= spt) || (sptSyms == allSymbols(stp))
          }

          @tailrec
          def loop(ois: List[OpenImplicit], belowByName: Boolean): Boolean = {
            ois match {
              case Nil => false
              case (hd@OpenImplicit(info1, tp, tree1)) :: tl =>
                (if (!info1.sym.isMacro && tree1.symbol == tree.symbol) {
                  if(belowByName && (tp =:= pt)) Some(false) // if there is a byname argument between tp and pt we can tie the knot
                  else if (dominates(pt, tp) && coversPt(tp)) Some(true)
                  else None
                } else None) match {
                  case Some(res) => res
                  case None => loop(tl, hd.isByName || belowByName)
                }
            }
          }
          loop(context.openImplicits, this.isByNamePt)
        }

      if(existsDominatedImplicit) {
        //println("Pending implicit "+pending+" dominates "+pt+"/"+undetParams) //@MDEBUG
        DivergentSearchFailure
      } else {
        val ref = context.refByNameImplicit(pt)
        if(ref != EmptyTree)
          new SearchResult(ref, EmptyTreeTypeSubstituter, Nil)
        else {
          val recursiveImplicit: Option[OpenImplicit] =
            if(tree == EmptyTree) None
            else context.openImplicits find {
              case oi @ OpenImplicit(info, tp, tree1) =>
                (oi.isByName || isByNamePt) && oi.pt <:< pt
            }

          recursiveImplicit match {
            case Some(rec) =>
              val ref = atPos(pos.focus)(context.linkByNameImplicit(rec.pt))
              new SearchResult(ref, EmptyTreeTypeSubstituter, Nil)
            case None =>
              try {
                context.openImplicits = OpenImplicit(info, pt, tree, isView, isByNamePt) :: context.openImplicits
                //println("  "*context.openImplicits.length+"typed implicit "+info+" for "+pt) //@MDEBUG
                val result = typedImplicit0(info, ptChecked, isLocalToCallsite)
                if (result.isDivergent) {
                  //println("DivergentImplicit for pt:"+ pt +", open implicits:"+context.openImplicits) //@MDEBUG
                  if (context.openImplicits.tail.isEmpty && !pt.isErroneous)
                    DivergingImplicitExpansionError(tree, pt, info.sym)(context)
                  result
                } else context.defineByNameImplicit(pt, result)
              } finally {
                context.openImplicits = context.openImplicits.tail
              }
          }
        }
      }
    }

    /** Does type `tp` match expected type `pt`
     *  This is the case if either `pt` is a unary function type with a
     *  HasMethodMatching type as result, and `tp` is a unary function
     *  or method type whose result type has a method whose name and type
     *  correspond to the HasMethodMatching type,
     *  or otherwise if `tp` is compatible with `pt`.
     *  This method is performance critical: 5-8% of typechecking time.
     */
    private def matchesPt(tp: Type, pt: Type, undet: List[Symbol]): Boolean = {
      val start = if (StatisticsStatics.areSomeColdStatsEnabled) statistics.startTimer(matchesPtNanos) else null
      val result = normSubType(tp, pt) || isView && {
        pt match {
          case Function1(arg1, arg2) => matchesPtView(tp, arg1, arg2, undet)
          case _                     => false
        }
      }
      if (StatisticsStatics.areSomeColdStatsEnabled) statistics.stopTimer(matchesPtNanos, start)
      result
    }
    private def matchesPt(info: ImplicitInfo): Boolean = (
      info.isStablePrefix && matchesPt(depoly(info.tpe), wildPt, Nil)
    )

    private def matchesPtView(tp: Type, ptarg: Type, ptres: Type, undet: List[Symbol]): Boolean = tp match {
      case MethodType(p :: _, restpe) if p.isImplicit => matchesPtView(restpe, ptarg, ptres, undet)
      case MethodType(p :: Nil, restpe)               => matchesArgRes(p.tpe, restpe, ptarg, ptres, undet)
      case ExistentialType(_, qtpe)                   => matchesPtView(methodToExpressionTp(qtpe), ptarg, ptres, undet)
      case Function1(arg1, res1)                      => matchesArgRes(arg1, res1, ptarg, ptres, undet)
      case _                                          => false
    }

    private def matchesArgRes(tparg: Type, tpres: Type, ptarg: Type, ptres: Type, undet: List[Symbol]): Boolean =
     (ptarg weak_<:< tparg) && {
       ptres match {
         case HasMethodMatching(name, argtpes, restpe) =>
           (tpres.member(name) filter (m =>
             isApplicableSafe(undet, m.tpe, argtpes, restpe))) != NoSymbol
         case _ =>
           tpres <:< ptres
       }
     }

    private def matchesPtInst(info: ImplicitInfo): Boolean = {
      def isViewLike = pt match {
        case Function1(_, _) => true
        case _ => false
      }

      if (StatisticsStatics.areSomeColdStatsEnabled) statistics.incCounter(matchesPtInstCalls)
      info.tpe match {
        case PolyType(tparams, restpe) =>
          try {
            val allUndetparams = (undetParams ++ tparams).distinct
            val tvars = allUndetparams map freshVar
            val tp = ApproximateDependentMap(restpe)
            val tpInstantiated = tp.instantiateTypeParams(allUndetparams, tvars)
            if(!matchesPt(tpInstantiated, wildPt, allUndetparams)) {
              if (StatisticsStatics.areSomeColdStatsEnabled) statistics.incCounter(matchesPtInstMismatch1)
              false
            } else if(!isView && !isViewLike) {
              // we can't usefully prune views any further because we would need to type an application
              // of the view to the term as is done in the computation of itree2 in typedImplicit1.
              tvars.foreach(_.constr.stopWideningIfPrecluded)
              val targs = solvedTypes(tvars, allUndetparams, allUndetparams map varianceInType(wildPt), upper = false, lubDepth(tpInstantiated :: wildPt :: Nil))
              val AdjustedTypeArgs(okParams, okArgs) = adjustTypeArgs(allUndetparams, tvars, targs)
              val remainingUndet = allUndetparams diff okParams
              val tpSubst = deriveTypeWithWildcards(remainingUndet)(tp.instantiateTypeParams(okParams, okArgs))
              if(!matchesPt(tpSubst, wildPt, remainingUndet)) {
                if (StatisticsStatics.areSomeColdStatsEnabled) statistics.incCounter(matchesPtInstMismatch2)
                false
              } else true
            } else true
          } catch {
            case _: NoInstance => false
          }
        case _ => true
      }
    }

    /** Capturing the overlap between isPlausiblyCompatible and normSubType.
     *  This is a faithful translation of the code which was there, but it
     *  seems likely the methods are intended to be even more similar than
     *  they are: perhaps someone more familiar with the intentional distinctions
     *  can examine the now much smaller concrete implementations below.
     */
    private def checkCompatibility(fast: Boolean, tp0: Type, pt0: Type): Boolean = {
      @tailrec def loop(tp: Type, pt: Type): Boolean = tp match {
        case mt @ MethodType(params, restpe) =>
          if (mt.isImplicit)
            loop(restpe, pt)
          else pt match {
            case tr @ TypeRef(pre, sym, args) =>
              if (sym.isAliasType) loop(tp, pt.dealias)
              else if (sym.isAbstractType) loop(tp, pt.lowerBound)
              else {
                val ptFunctionArity = functionArity(pt)
                ptFunctionArity > 0 && hasLength(params, ptFunctionArity) && {
                  var ps = params
                  var as = args
                  if (fast) {
                    while (!(ps.isEmpty || as.isEmpty)) {
                      if (!isPlausiblySubType(as.head, ps.head.tpe))
                        return false
                      ps = ps.tail
                      as = as.tail
                    }
                  } else {
                    while (ps.nonEmpty && as.nonEmpty) {
                      if (!(as.head <:< ps.head.tpe))
                        return false
                      ps = ps.tail
                      as = as.tail
                    }
                  }
                  ps.isEmpty && as.nonEmpty && {
                    val lastArg = as.head
                    as.tail.isEmpty && loop(restpe, lastArg)
                  }
                }
              }

            case _            => if (fast) false else tp <:< pt
          }
        case NullaryMethodType(restpe)  => loop(restpe, pt)
        case PolyType(_, restpe)        => loop(restpe, pt)
        case ExistentialType(_, qtpe)   => if (fast) loop(qtpe, pt) else methodToExpressionTp(tp) <:< pt // is !fast case needed??
        case _                          => if (fast) isPlausiblySubType(tp, pt) else tp <:< pt
      }
      loop(tp0, pt0)
    }

    /** This expresses more cleanly in the negative: there's a linear path
     *  to a final true or false.
     */
    private def isPlausiblySubType(tp1: Type, tp2: Type): Boolean = !isImpossibleSubType(tp1, tp2)
    private def isImpossibleSubType(tp1: Type, tp2: Type): Boolean = tp1.dealiasWiden match {
      // We can only rule out a subtype relationship if the left hand
      // side is a class, else we may not know enough.
      case tr1 @ TypeRef(_, sym1, args1) if sym1.isClass =>
        def typeRefHasMember(tp: TypeRef, name: Name) = {
          tp.baseClasses.exists(_.info.decls.lookupEntry(name) != null)
        }

        def existentialUnderlying(t: Type) = t match {
          case et: ExistentialType => et.underlying
          case tp => tp
        }
<<<<<<< HEAD
        val tp2Bounds = existentialUnderlying(tp2.dealiasWiden.upperBound)
=======
        val tp2Bounds = existentialUnderlying(tp2.dealiasWiden.bounds.hi)
>>>>>>> f2129b96
        tp2Bounds match {
          case TypeRef(_, sym2, args2) if sym2 ne SingletonClass =>
            val impossible = if ((sym1 eq sym2) && (args1 ne Nil)) !corresponds3(sym1.typeParams, args1, args2) {(tparam, arg1, arg2) =>
              if (tparam.isCovariant) isPlausiblySubType(arg1, arg2) else isPlausiblySubType(arg2, arg1)
            } else {
<<<<<<< HEAD
              (sym2.isClass && !(sym1 isWeakSubClass sym2))
=======
              ((sym1 eq ByNameParamClass) != (sym2 eq ByNameParamClass)) || (sym2.isClass && !(sym1 isWeakSubClass sym2))
>>>>>>> f2129b96
            }
            impossible
          case RefinedType(parents, decls) =>
            val impossible = decls.nonEmpty && !typeRefHasMember(tr1, decls.head.name) // opt avoid full call to .member
            impossible
          case _                           => false
        }
      case _ => false
    }

    private def typedImplicit0(info: ImplicitInfo, ptChecked: Boolean, isLocalToCallsite: Boolean): SearchResult = {
      if (StatisticsStatics.areSomeColdStatsEnabled) statistics.incCounter(plausiblyCompatibleImplicits)
      val ok = ptChecked || matchesPt(info) && {
        def word = if (isLocalToCallsite) "local " else ""
        typingLog("match", s"$word$info")
        true
      }
      if (ok) typedImplicit1(info, isLocalToCallsite) else SearchFailure
    }

    private def typedImplicit1(info: ImplicitInfo, isLocalToCallsite: Boolean): SearchResult = {
      if (StatisticsStatics.areSomeColdStatsEnabled) statistics.incCounter(matchingImplicits)

      // workaround for deficient context provided by ModelFactoryImplicitSupport#makeImplicitConstraints
      val isScaladoc = context.tree == EmptyTree

      val itree0 = atPos(pos.focus) {
        if (isLocalToCallsite && !isScaladoc) {
          // scala/bug#4270 scala/bug#5376 Always use an unattributed Ident for implicits in the local scope,
          // rather than an attributed Select, to detect shadowing.
          Ident(info.name)
        } else {
          assert(info.pre != NoPrefix, info)
          // scala/bug#2405 Not info.name, which might be an aliased import
          val implicitMemberName = info.sym.name
          Select(gen.mkAttributedQualifier(info.pre), implicitMemberName)
        }
      }
      val itree1 = if (isBlackbox(info.sym)) suppressMacroExpansion(itree0) else itree0
      typingLog("considering", typeDebug.ptTree(itree1))

      @inline def fail(reason: => String): SearchResult = failure(itree0, reason)
      def fallback = typed1(itree1, EXPRmode, wildPt)
      try {
        val itree2 = if (!isView) fallback else pt match {
          case Function1(arg1, arg2) =>
            typed1(
              atPos(itree0.pos)(Apply(itree1, Ident(nme.argument).setType(approximate(arg1)) :: Nil)),
              EXPRmode,
              approximate(arg2)
            ) match {
              // try to infer implicit parameters immediately in order to:
              //   1) guide type inference for implicit views
              //   2) discard ineligible views right away instead of risking spurious ambiguous implicits
              //
              // this is an improvement of the state of the art that brings consistency to implicit resolution rules
              // (and also helps fundep materialization to be applicable to implicit views)
              //
              // there's one caveat though. we need to turn this behavior off for scaladoc
              // because scaladoc usually doesn't know the entire story
              // and is just interested in views that are potentially applicable
              // for instance, if we have `class C[T]` and `implicit def conv[T: Numeric](c: C[T]) = ???`
              // then Scaladoc will give us something of type `C[T]`, and it would like to know
              // that `conv` is potentially available under such and such conditions
              case tree if isImplicitMethodType(tree.tpe) && !isScaladoc =>
                applyImplicitArgs(tree)
              case tree => tree
            }
          case _ => fallback
        }
        context.reporter.firstError match { // using match rather than foreach to avoid non local return.
          case Some(err) =>
            log("implicit adapt failed: " + err.errMsg)
            return fail(err.errMsg)
          case None      =>
        }

        if (StatisticsStatics.areSomeColdStatsEnabled) statistics.incCounter(typedImplicits)

        val itree3 = if (isView) treeInfo.dissectApplied(itree2).callee
                     else adapt(itree2, EXPRmode, wildPt)

        typingStack.showAdapt(itree0, itree3, pt, context)

        def hasMatchingSymbol(tree: Tree): Boolean = (tree.symbol == info.sym) || {
          tree match {
            case Apply(fun, _)          => hasMatchingSymbol(fun)
            case TypeApply(fun, _)      => hasMatchingSymbol(fun)
            case Select(pre, nme.apply) => pre.symbol == info.sym
            case _                      => false
          }
        }

        if (context.reporter.hasErrors)
          fail("hasMatchingSymbol reported error: " + context.reporter.firstError.get.errMsg)
        else if (itree3.isErroneous)
          fail("error typechecking implicit candidate")
        else if (isLocalToCallsite && !hasMatchingSymbol(itree2))
          fail("candidate implicit %s is shadowed by %s".format(
            info.sym.fullLocationString, itree2.symbol.fullLocationString))
        else {
          val tvars = undetParams map freshVar
          val ptInstantiated = pt.instantiateTypeParams(undetParams, tvars)

          if (matchesPt(itree3.tpe, ptInstantiated, undetParams)) {
            if (tvars.nonEmpty)
              typingLog("solve", ptLine("tvars" -> tvars, "tvars.constr" -> tvars.map(_.constr)))

            val targs = solvedTypes(tvars, undetParams, undetParams map varianceInType(pt), upper = false, lubDepth(itree3.tpe :: pt :: Nil))

            // #2421: check that we correctly instantiated type parameters outside of the implicit tree:
            checkBounds(itree3, NoPrefix, NoSymbol, undetParams, targs, "inferred ")

            // In case we stepped on a macro along the way, the macro was expanded during the call to adapt. Along the way,
            // any type parameters that were instantiated were NOT yet checked for bounds, so we need to repeat the above
            // bounds check on the expandee tree
            itree3.attachments.get[MacroExpansionAttachment] match {
              case Some(MacroExpansionAttachment(exp @ TypeApply(fun, targs), _)) =>
                checkBounds(exp, NoPrefix, NoSymbol, fun.symbol.typeParams, targs.map(_.tpe), "inferred ")
              case _ => ()
            }

            context.reporter.firstError match {
              case Some(err) =>
                return fail("type parameters weren't correctly instantiated outside of the implicit tree: " + err.errMsg)
              case None      =>
            }

            // filter out failures from type inference, don't want to remove them from undetParams!
            // we must be conservative in leaving type params in undetparams
            // prototype == WildcardType: want to remove all inferred Nothings
            val AdjustedTypeArgs(okParams, okArgs) = adjustTypeArgs(undetParams, tvars, targs)
            enhanceBounds(okParams, okArgs, undetParams)

            val subst: TreeTypeSubstituter =
              if (okParams.isEmpty) EmptyTreeTypeSubstituter
              else {
                val subst = new TreeTypeSubstituter(okParams, okArgs)
                subst traverse itree3
                notifyUndetparamsInferred(okParams, okArgs)
                subst
              }

            // #2421b: since type inference (which may have been
            // performed during implicit search) does not check whether
            // inferred arguments meet the bounds of the corresponding
            // parameter (see note in solvedTypes), must check again
            // here:
            // TODO: I would prefer to just call typed instead of
            // duplicating the code here, but this is probably a
            // hotspot (and you can't just call typed, need to force
            // re-typecheck)
            //
            // This is just called for the side effect of error detection,
            // see scala/bug#6966 to see what goes wrong if we use the result of this
            // as the SearchResult.
            itree3 match {
              case TypeApply(fun, args)           => typedTypeApply(itree3, EXPRmode, fun, args)
              case Apply(TypeApply(fun, args), _) => typedTypeApply(itree3, EXPRmode, fun, args) // t2421c
              case t                              => t
            }

            context.reporter.firstError match {
              case Some(err) =>
                fail("typing TypeApply reported errors for the implicit tree: " + err.errMsg)
              case None      =>
                val result = new SearchResult(unsuppressMacroExpansion(itree3), subst, context.undetparams)
                if (StatisticsStatics.areSomeColdStatsEnabled) statistics.incCounter(foundImplicits)
                typingLog("success", s"inferred value of type $ptInstantiated is $result")
                result
            }
          }
          else fail("incompatible: %s does not match expected type %s".format(itree3.tpe, ptInstantiated))
        }
      }
      catch {
        case ex: TypeError =>
          fail(ex.getMessage())
      }
    }

    /** Should implicit definition symbol `sym` be considered for applicability testing?
     *  This is the case if one of the following holds:
     *   - the symbol's type is initialized
     *   - the symbol comes from a classfile
     *   - the symbol comes from a different sourcefile than the current one
     *   - the symbol and the accessed symbol's definitions come before, and do not contain the closest enclosing definition, // see #3373
     *   - the symbol's definition is a val, var, or def with an explicit result type
     *  The aim of this method is to prevent premature cyclic reference errors
     *  by computing the types of only those implicits for which one of these
     *  conditions is true.
     */
    def isValid(sym: Symbol) = {
      def hasExplicitResultType(sym: Symbol) = {
        def hasExplicitRT(tree: Tree) = tree match {
          case x: ValOrDefDef => !x.tpt.isEmpty
          case _              => false
        }
        sym.rawInfo match {
          case tc: TypeCompleter => hasExplicitRT(tc.tree)
          case PolyType(_, tc: TypeCompleter) => hasExplicitRT(tc.tree)
          case _ => true
        }
      }
      def comesBefore(sym: Symbol, owner: Symbol) = {
        val ownerPos = owner.pos.pointOrElse(Int.MaxValue)
        sym.pos.pointOrElse(0) < ownerPos && (
          if (sym.hasAccessorFlag) {
            val symAcc = sym.accessed // #3373
            symAcc.pos.pointOrElse(0) < ownerPos &&
            !(owner.ownerChain exists (o => (o eq sym) || (o eq symAcc))) // probably faster to iterate only once, don't feel like duplicating hasTransOwner for this case
          } else !(owner hasTransOwner sym)) // faster than owner.ownerChain contains sym
      }

      sym.isInitialized || {
        val sourceFile = sym.sourceFile
        sourceFile == null ||
        (sourceFile ne context.unit.source.file) ||
        hasExplicitResultType(sym) ||
        comesBefore(sym, context.owner)
      }
    }

    /** Prune ImplicitInfos down to either all the eligible ones or the best one.
     *
     *  @param  iss                list of list of infos
     *  @param  isLocalToCallsite  if true, `iss` represents in-scope implicits, which must respect the normal rules of
     *                             shadowing. The head of the list `iss` must represent implicits from the closest
     *                             enclosing scope, and so on.
     */
    class ImplicitComputation(iss: Infoss, isLocalToCallsite: Boolean) {
      private val shadower: Shadower = if (isLocalToCallsite) new LocalShadower else NoShadower

      private var best: SearchResult = SearchFailure

      private def isIneligible(info: ImplicitInfo) = (
           info.isCyclicOrErroneous
        || isView && (info.sym eq Predef_conforms) // as an implicit conversion, Predef.$conforms is a no-op, so exclude it
        || (!context.macrosEnabled && info.sym.isTermMacro)
      )

      /** True if a given ImplicitInfo (already known isValid) is eligible.
       */
      def survives(info: ImplicitInfo) = (
           !isIneligible(info)                      // cyclic, erroneous, shadowed, or specially excluded
        && isPlausiblyCompatible(info.tpe, wildPt)  // optimization to avoid matchesPt
        && !shadower.isShadowed(info.name)          // OPT rare, only check for plausible candidates
        && matchesPt(info)                          // stable and matches expected type
      )
      /** The implicits that are not valid because they come later in the source and
       *  lack an explicit result type. Used for error diagnostics only.
       */
      val invalidImplicits = new ListBuffer[Symbol]

      /** Tests for validity and updates invalidImplicits by side effect when false.
       */
      private def checkValid(sym: Symbol) = isValid(sym) || { invalidImplicits += sym ; false }

      /** Preventing a divergent implicit from terminating implicit search,
       *  so that if there is a best candidate it can still be selected.
       */
      object DivergentImplicitRecovery {
        private var divergentError: Option[DivergentImplicitTypeError] = None

        private def saveDivergent(err: DivergentImplicitTypeError): Unit = {
          if (divergentError.isEmpty) divergentError = Some(err)
        }

        def issueSavedDivergentError(): Unit = {
          divergentError foreach (err => context.issue(err))
        }

        def apply(search: SearchResult, i: ImplicitInfo, errors: Seq[AbsTypeError]): SearchResult = {
          // A divergent error from a nested implicit search will be found in `errors`. Stash that
          // aside to be re-issued if this implicit search fails.
          errors.collectFirst { case err: DivergentImplicitTypeError => err } foreach saveDivergent

          if (search.isDivergent && divergentError.isEmpty) {
            // Divergence triggered by `i` at this level of the implicit search. We haven't
            // seen divergence so far, we won't issue this error just yet, and instead temporarily
            // treat `i` as a failed candidate.
            saveDivergent(DivergentImplicitTypeError(tree, pt, i.sym))
            log(s"discarding divergent implicit ${i.sym} during implicit search")
            SearchFailure
          } else {
            if (search.isFailure) {
              // Discard the divergentError we saved (if any), as well as all errors that are not of type DivergentImplicitTypeError
              // We don't want errors that occur while checking the implicit info
              // to influence the check of further infos, but we should retain divergent implicit errors
              // (except for the one we already squirreled away)
              context.reporter.retainDivergentErrorsExcept(divergentError.getOrElse(null))
            }
            search
          }
        }
      }

      /** Sorted list of eligible implicits.
       */
      val eligible = {
        val matches = iss flatMap { is =>
          val result = is filter (info => checkValid(info.sym) && survives(info))
          shadower addInfos is
          result
        }

        if (settings.isScala213) matches
        else {
          // most frequent one first under Scala 2.12 mode. We've turned this optimization off to avoid
          // compilation order variation in whether a search succeeds or diverges.
          matches sortBy (x => if (isView) -x.useCountView else -x.useCountArg)
        }
      }
      if (eligible.nonEmpty)
        printTyping(tree, eligible.size + s" eligible for pt=$pt at ${fullSiteString(context)}")

      /** Faster implicit search.  Overall idea:
       *   - prune aggressively
       *   - find the most likely one
       *   - if it matches, forget about all others it improves upon
       */

      // the pt for views can have embedded unification type variables, BoundedWildcardTypes or
      // Nothings which can't be solved for. Rather than attempt to patch things up later we
      // just skip those cases altogether.
      lazy val wildPtNotInstantiable =
        wildPt.exists { case _: BoundedWildcardType | _: TypeVar => true ; case tp if typeIsNothing(tp) => true; case _ => false }

      @tailrec private def rankImplicits(pending: Infos, acc: List[(SearchResult, ImplicitInfo)]): List[(SearchResult, ImplicitInfo)] = pending match {
        case Nil                          => acc
        case firstPending :: otherPending =>
          def firstPendingImproves(alt: ImplicitInfo) =
            firstPending == alt || (
              try improves(firstPending, alt)
              catch {
                case e: CyclicReference =>
                  devWarning(s"Discarding $firstPending during implicit search due to cyclic reference.")
                  true
              }
            )

<<<<<<< HEAD
          val savedInfos = undetParams.map(_.info)
          val typedFirstPending = try {
            if(wildPtNotInstantiable || matchesPtInst(firstPending))
              typedImplicit(firstPending, ptChecked = true, isLocalToCallsite)
            else SearchFailure
          } finally {
            foreach2(undetParams, savedInfos){ (up, si) => up.setInfo(si) }
          }
=======

          val mark = undoLog.log
          val typedFirstPending =
            if(wildPtNotInstantiable || matchesPtInst(firstPending))
              typedImplicit(firstPending, ptChecked = true, isLocalToCallsite)
            else SearchFailure
          if (typedFirstPending.isFailure)
            undoLog.undoTo(mark) // Don't accumulate constraints from typechecking or type error message creation for failed candidates
>>>>>>> f2129b96

          // Pass the errors to `DivergentImplicitRecovery` so that it can note
          // the first `DivergentImplicitTypeError` that is being propagated
          // from a nested implicit search; this one will be
          // re-issued if this level of the search fails.
          DivergentImplicitRecovery(typedFirstPending, firstPending, context.reporter.errors) match {
            case sr if sr.isDivergent => Nil
            case sr if sr.isFailure   => rankImplicits(otherPending, acc)
            case newBest              =>
              best = newBest // firstPending is our new best, since we already pruned last time around:
              val pendingImprovingBest = undoLog undo {
                otherPending filterNot firstPendingImproves
              }
              rankImplicits(pendingImprovingBest, (newBest, firstPending) :: acc)
          }
      }

      /** Returns all eligible ImplicitInfos and their SearchResults in a map.
       */
      def findAll() = linkedMapFrom(eligible)(x => try typedImplicit(x, ptChecked = false, isLocalToCallsite) finally context.reporter.clearAll())

      /** Returns the SearchResult of the best match.
       */
      def findBest(): SearchResult = {
        // After calling rankImplicits, the least frequent matching one is first and
        // earlier elems may improve on later ones, but not the other way.
        // So if there is any element not improved upon by the first it is an error.
        rankImplicits(eligible, Nil) match {
          case Nil            => ()
          case (chosenResult, chosenInfo) :: rest =>
            rest find { case (_, alt) => !improves(chosenInfo, alt) } match {
              case Some((competingResult, competingInfo))  =>
                AmbiguousImplicitError(chosenInfo, chosenResult.tree, competingInfo, competingResult.tree, "both", "and", "")(isView, pt, tree)(context)
                return AmbiguousSearchFailure // Stop the search once ambiguity is encountered, see t4457_2.scala
              case _                =>
                if (isView) chosenInfo.useCountView += 1
                else chosenInfo.useCountArg += 1
            }
        }

        if (best.isFailure) {
          // If there is no winner, and we witnessed and recorded a divergence error,
          // our recovery attempt has failed, so we must now issue it.
          DivergentImplicitRecovery.issueSavedDivergentError()

          if (invalidImplicits.nonEmpty)
            setAddendum(pos, () =>
              s"\n Note: implicit ${invalidImplicits.head} is not applicable here because it comes after the application point and it lacks an explicit result type"
            )
        }

        best
      }
    }

    /** Computes from a list of lists of implicit infos a map which takes
     *  infos which are applicable for given expected type `pt` to their attributed trees.
     *
     *  @param iss               The given list of lists of implicit infos
     *  @param isLocalToCallsite Is implicit definition visible without prefix?
     *                           If this is the case then symbols in preceding lists shadow
     *                           symbols of the same name in succeeding lists.
     *  @return                  map from infos to search results
     */
    def applicableInfos(iss: Infoss, isLocalToCallsite: Boolean): mutable.LinkedHashMap[ImplicitInfo, SearchResult] = {
      val start       = if (StatisticsStatics.areSomeColdStatsEnabled) statistics.startCounter(subtypeAppInfos) else null
      val computation = new ImplicitComputation(iss, isLocalToCallsite) { }
      val applicable  = computation.findAll()

      if (StatisticsStatics.areSomeColdStatsEnabled) statistics.stopCounter(subtypeAppInfos, start)
      applicable
    }

    /** Search list of implicit info lists for one matching prototype `pt`.
     *  If found return a search result with a tree from found implicit info
     *  which is typed with expected type `pt`. Otherwise return SearchFailure.
     *
     *  @param implicitInfoss    The given list of lists of implicit infos
     *  @param isLocalToCallsite Is implicit definition visible without prefix?
     *                           If this is the case then symbols in preceding lists shadow
     *                           symbols of the same name in succeeding lists.
     */
    def searchImplicit(implicitInfoss: Infoss, isLocalToCallsite: Boolean): SearchResult =
      if (implicitInfoss.forall(_.isEmpty)) SearchFailure
      else new ImplicitComputation(implicitInfoss, isLocalToCallsite) findBest()

    /** Produce an implicit info map, i.e. a map from the class symbols C of all parts of this type to
     *  the implicit infos in the companion objects of these class symbols C.
     * The parts of a type is the smallest set of types that contains
     *    - the type itself
     *    - the parts of its immediate components (prefix and argument)
     *    - the parts of its base types
     *    - for alias types and abstract types, we take instead the parts
     *      of their upper bounds.
     *  @return For those parts that refer to classes with companion objects that
     *  can be accessed with unambiguous stable prefixes that are not existentially
     *  bound, the implicits infos which are members of these companion objects.
     */
    private def companionImplicitMap(tp: Type): InfoMap = {
      val isScala213 = settings.isScala213

      /* Populate implicit info map by traversing all parts of type `tp`.
       * Parameters as for `getParts`.
       */
      def getClassParts(tp: Type)(implicit infoMap: InfoMap, seen: mutable.HashSet[Type], pending: Set[Symbol]) = tp match {
        case TypeRef(pre, sym, args) =>
          val infos1 = infoMap.get(sym).getOrElse(Nil)
          if(!infos1.exists(pre =:= _.pre.prefix)) {
            if (infos1.exists(_.isSearchedPrefix))
              infoMap(sym) = SearchedPrefixImplicitInfo(pre) :: infos1
            else if (pre.isStable && !pre.typeSymbol.isExistentiallyBound) {
              val pre1 =
                if (sym.isPackageClass) sym.packageObject.typeOfThis
                else singleType(pre, companionSymbolOf(sym, context))
              val infos = pre1.implicitMembers.iterator.map(mem => new ImplicitInfo(mem.name, pre1, mem)).toList
              val mergedInfos =
                if(infos1.isEmpty) infos
                else {
                  val nonDependentInfos = infos1.filterNot(_.dependsOnPrefix)
                  if(nonDependentInfos.nonEmpty)
                    log(s"Implicit members ${nonDependentInfos.mkString("(", ", ", ")")} of $pre#$sym which are also visible via another prefix: ${infos1.head.pre.prefix}")
                  infos1.filter(_.dependsOnPrefix) ++ infos.filter(_.dependsOnPrefix)
                }
              if(mergedInfos.isEmpty)
                infoMap(sym) = List(SearchedPrefixImplicitInfo(pre))
              else
                infoMap(sym) = mergedInfos
            }
            // Only strip annotations on the infrequent path
            val bts = (if(infos1.isEmpty) tp else tp.map(_.withoutAnnotations)).baseTypeSeq
            var i = 1
            while (i < bts.length) {
              getParts(bts(i))
              i += 1
            }
            getParts(pre)
          }
      }

      /* Populate implicit info map by traversing all parts of type `tp`.
       * This method is performance critical.
       * @param tp   The type for which we want to traverse parts
       * @param infoMap  The infoMap in which implicit infos corresponding to parts are stored
       * @param seen     The types that were already visited previously when collecting parts for the given infoMap
       * @param pending  The set of static symbols for which we are currently trying to collect their parts
       *                 in order to cache them in infoMapCache
       */
      def getParts(tp: Type)(implicit infoMap: InfoMap, seen: mutable.HashSet[Type], pending: Set[Symbol]): Unit = {
        if (seen add tp) tp match {
          case TypeRef(pre, sym, args) =>
            if (sym.isClass && !sym.isRoot &&
                (isScala213 || !sym.isAnonOrRefinementClass)) {
              if (sym.isStatic && !(pending contains sym))
                infoMap ++= {
                  infoMapCache get sym match {
                    case Some(imap) => imap
                    case None =>
                      val result = new InfoMap
                      getClassParts(sym.tpeHK)(result, new mutable.HashSet(), pending + sym)
                      infoMapCache(sym) = result
                      result
                  }
                }
              else
                getClassParts(tp)
              args foreach getParts
            } else if (sym.isAliasType) {
              getParts(tp.normalize) // scala/bug#7180 Normalize needed to expand HK type refs
            } else if (sym.isAbstractType) {
              // SLS 2.12, section 7.2:

              //  - if `T` is an abstract type, the parts of its upper bound;
              getParts(tp.upperBound)

              if (isScala213) {
                //  - if `T` is a parameterized type `S[T1,…,Tn]`, the union of the parts of `S` and `T1,…,Tn`
                args foreach getParts

                //  - if `T` is a type projection `S#U`, the parts of `S` as well as `T` itself;
                getParts(pre)
              }
            }
          case ThisType(_) =>
            getParts(tp.widen)
          case _: SingletonType =>
            getParts(tp.widen)
          case HasMethodMatching(_, argtpes, restpe) =>
            for (tp <- argtpes) getParts(tp)
            getParts(restpe)
          case RefinedType(ps, _) =>
            for (p <- ps) getParts(p)
          case AnnotatedType(_, t) =>
            getParts(t)
          case ExistentialType(_, t) =>
            getParts(t)
          case PolyType(_, t) =>
            getParts(t)
          case _ =>
        }
      }

      val infoMap = new InfoMap
      getParts(tp)(infoMap, new mutable.HashSet(), Set())
      val emptyInfos = infoMap.iterator.filter(_._2.exists(_.isSearchedPrefix)).map(_._1).toSeq
      emptyInfos.foreach(infoMap.remove)
      if (infoMap.nonEmpty)
        printTyping(tree, infoMap.size + " implicits in companion scope")

      infoMap
    }

    /** The implicits made available by type `pt`.
     *  These are all implicits found in companion objects of classes C
     *  such that some part of `tp` has C as one of its superclasses.
     */
    private def implicitsOfExpectedType: Infoss = {
      if (StatisticsStatics.areSomeColdStatsEnabled) statistics.incCounter(implicitCacheAccs)
      implicitsCache get pt match {
        case Some(implicitInfoss) =>
          if (StatisticsStatics.areSomeColdStatsEnabled) statistics.incCounter(implicitCacheHits)
          implicitInfoss
        case None =>
          val start = if (StatisticsStatics.areSomeColdStatsEnabled) statistics.startTimer(subtypeETNanos) else null
          //        val implicitInfoss = companionImplicits(pt)
          val implicitInfoss1 = companionImplicitMap(pt).valuesIterator.toList
          //        val is1 = implicitInfoss.flatten.toSet
          //        val is2 = implicitInfoss1.flatten.toSet
          //        for (i <- is1)
          //          if (!(is2 contains i)) println("!!! implicit infos of "+pt+" differ, new does not contain "+i+",\nold: "+implicitInfoss+",\nnew: "+implicitInfoss1)
          //        for (i <- is2)
          //          if (!(is1 contains i)) println("!!! implicit infos of "+pt+" differ, old does not contain "+i+",\nold: "+implicitInfoss+",\nnew: "+implicitInfoss1)
          if (StatisticsStatics.areSomeColdStatsEnabled) statistics.stopTimer(subtypeETNanos, start)
          implicitsCache(pt) = implicitInfoss1
          if (implicitsCache.size >= sizeLimit)
            implicitsCache -= implicitsCache.keysIterator.next
          implicitInfoss1
      }
    }

    /** Creates a tree will produce a tag of the requested flavor.
      * An EmptyTree is returned if materialization fails.
      */
    private def tagOfType(pre: Type, tp: Type, tagClass: Symbol): SearchResult = {
      def success(arg: Tree) = {
        def isMacroException(msg: String): Boolean =
          // [Eugene] very unreliable, ask Hubert about a better way
          msg contains "exception during macro expansion"

        def processMacroExpansionError(pos: Position, msg: String): SearchResult = {
          // giving up and reporting all macro exceptions regardless of their source
          // this might lead to an avalanche of errors if one of your implicit macros misbehaves
          if (isMacroException(msg)) context.error(pos, msg)
          failure(arg, "failed to typecheck the materialized tag: %n%s".format(msg), pos)
        }

        try {
          val tree1 = typedPos(pos.focus)(arg)
          context.reporter.firstError match {
            case Some(err) => processMacroExpansionError(err.errPos, err.errMsg)
            case None      => new SearchResult(tree1, EmptyTreeTypeSubstituter, Nil)
          }
        } catch {
          case ex: TypeError =>
            processMacroExpansionError(ex.pos, ex.msg)
        }
      }

      val prefix = (
        // ClassTags are not path-dependent, so their materializer doesn't care about prefixes
        if (tagClass eq ClassTagClass) EmptyTree
        else pre match {
          case SingleType(prePre, preSym) =>
            gen.mkAttributedRef(prePre, preSym) setType pre
          // necessary only to compile typetags used inside the Universe cake
          case ThisType(thisSym) =>
            gen.mkAttributedThis(thisSym)
          case _ =>
            // if `pre` is not a PDT, e.g. if someone wrote
            //   implicitly[scala.reflect.macros.blackbox.Context#TypeTag[Int]]
            // then we need to fail, because we don't know the prefix to use during type reification
            // upd. we also need to fail silently, because this is a very common situation
            // e.g. quite often we're searching for BaseUniverse#TypeTag, e.g. for a type tag in any universe
            // so that if we find one, we could convert it to whatever universe we need by the means of the `in` method
            // if no tag is found in scope, we end up here, where we ask someone to materialize the tag for us
            // however, since the original search was about a tag with no particular prefix, we cannot proceed
            // this situation happens very often, so emitting an error message here (even if only for -Xlog-implicits) would be too much
            //return failure(tp, "tag error: unsupported prefix type %s (%s)".format(pre, pre.kind))
            return SearchFailure
        }
      )
      // todo. migrate hardcoded materialization in Implicits to corresponding implicit macros
      val materializer = atPos(pos.focus)(gen.mkMethodCall(TagMaterializers(tagClass), List(tp), if (prefix != EmptyTree) List(prefix) else List()))
      if (settings.XlogImplicits) reporter.echo(pos, "materializing requested %s.%s[%s] using %s".format(pre, tagClass.name, tp, materializer))
      if (context.macrosEnabled) success(materializer)
      // don't call `failure` here. if macros are disabled, we just fail silently
      // otherwise -Xlog-implicits will spam the long with zillions of "macros are disabled"
      // this is ugly but temporary, since all this code will be removed once I fix implicit macros
      else SearchFailure
    }

    /** Creates a tree that calls the relevant factory method in object
      * scala.reflect.Manifest for type 'tp'. An EmptyTree is returned if
      * no manifest is found. todo: make this instantiate take type params as well?
      */
    private def manifestOfType(tp: Type, flavor: Symbol): SearchResult = {
      val full = flavor == FullManifestClass
      val opt = flavor == OptManifestClass

      /* Creates a tree that calls the factory method called constructor in object scala.reflect.Manifest */
      def manifestFactoryCall(constructor: String, tparg: Type, args: Tree*): Tree =
        if (args contains EmptyTree) EmptyTree
        else typedPos(tree.pos.focus) {
          val mani = gen.mkManifestFactoryCall(full, constructor, tparg, args.toList)
          if (settings.debug) println("generated manifest: "+mani) // DEBUG
          mani
        }

      /* Creates a tree representing one of the singleton manifests.*/
      def findSingletonManifest(name: String) = typedPos(tree.pos.focus) {
        Select(gen.mkAttributedRef(FullManifestModule), name)
      }

      /* Re-wraps a type in a manifest before calling inferImplicit on the result */
      def findManifest(tp: Type, manifestClass: Symbol = if (full) FullManifestClass else PartialManifestClass) =
        inferImplicitFor(appliedType(manifestClass, tp), tree, context).tree

      def findSubManifest(tp: Type) = findManifest(tp, if (full) FullManifestClass else OptManifestClass)
      def mot(tp0: Type, from: List[Symbol], to: List[Type]): SearchResult = {
        implicit def wrapResult(tree: Tree): SearchResult =
          if (tree == EmptyTree) SearchFailure else new SearchResult(tree, if (from.isEmpty) EmptyTreeTypeSubstituter else new TreeTypeSubstituter(from, to), Nil)

        val tp1 = tp0.dealias
        tp1 match {
          case ThisType(_) | SingleType(_, _) =>
            // can't generate a reference to a value that's abstracted over by an existential
            if (containsExistential(tp1)) EmptyTree
            else manifestFactoryCall("singleType", tp, gen.mkAttributedQualifier(tp1))
          case ConstantType(value) =>
            manifestOfType(tp1.deconst, FullManifestClass)
          case TypeRef(pre, sym, args) =>
            if (isPrimitiveValueClass(sym) || isPhantomClass(sym)) {
              findSingletonManifest(sym.name.toString)
            } else if (sym == ObjectClass || sym == AnyRefClass) {
              findSingletonManifest("Object")
            } else if (sym == RepeatedParamClass || sym == ByNameParamClass) {
              EmptyTree
            } else if (sym == ArrayClass && args.length == 1) {
              manifestFactoryCall("arrayType", args.head, findManifest(args.head))
            } else if (sym.isClass) {
              val classarg0 = gen.mkClassOf(tp1)
              val classarg = tp.dealias match {
                case _: ExistentialType => gen.mkCast(classarg0, ClassType(tp))
                case _                  => classarg0
              }
              val suffix = classarg :: (args map findSubManifest)
              manifestFactoryCall(
                "classType", tp,
                (if ((pre eq NoPrefix) || pre.typeSymbol.isStaticOwner) suffix
                 else findSubManifest(pre) :: suffix): _*)
            } else if (sym.isExistentiallyBound && full) {
              manifestFactoryCall("wildcardType", tp,
                                  findManifest(tp.lowerBound), findManifest(tp.upperBound))
            }
            // looking for a manifest of a type parameter that hasn't been inferred by now,
            // can't do much, but let's not fail
            else if (undetParams contains sym) {
              // #3859: need to include the mapping from sym -> NothingTpe in the SearchResult
              mot(NothingTpe, sym :: from, NothingTpe :: to)
            } else {
              // a manifest should have been found by normal searchImplicit
              EmptyTree
            }
          case RefinedType(parents, decls) => // !!! not yet: if !full || decls.isEmpty =>
            // refinement is not generated yet
            if (hasLength(parents, 1)) findManifest(parents.head)
            else if (full) manifestFactoryCall("intersectionType", tp, parents map findSubManifest: _*)
            else mot(erasure.intersectionDominator(parents), from, to)
          case ExistentialType(tparams, result) =>
            mot(tp1.skolemizeExistential, from, to)
          case _ =>
            EmptyTree
          }
      }

      if (full) {
        val tagInScope = resolveTypeTag(pos, NoType, tp, concrete = true, allowMaterialization = false)
        if (tagInScope.isEmpty) mot(tp, Nil, Nil)
        else {
          if (ReflectRuntimeUniverse == NoSymbol) {
            // TODO: write a test for this (the next error message is already checked by neg/interop_typetags_without_classtags_arenot_manifests.scala)
            // TODO: this was using context.error, and implicit search always runs in silent mode, thus it was actually throwing a TypeError
            // with the new strategy-based reporting, a BufferingReporter buffers instead of throwing
            // it would be good to rework this logic to fit into the regular context.error mechanism
            throw new TypeError(pos,
              sm"""to create a manifest here, it is necessary to interoperate with the type tag `$tagInScope` in scope.
                  |however typetag -> manifest conversion requires Scala reflection, which is not present on the classpath.
                  |to proceed put scala-reflect.jar on your compilation classpath and recompile.""")
          }
          if (resolveClassTag(pos, tp, allowMaterialization = true) == EmptyTree) {
            throw new TypeError(pos,
              sm"""to create a manifest here, it is necessary to interoperate with the type tag `$tagInScope` in scope.
                  |however typetag -> manifest conversion requires a class tag for the corresponding type to be present.
                  |to proceed add a class tag to the type `$tp` (e.g. by introducing a context bound) and recompile.""")
          }
          val cm = typed(Ident(ReflectRuntimeCurrentMirror))
          val internal = gen.mkAttributedSelect(gen.mkAttributedRef(ReflectRuntimeUniverse), UniverseInternal)
          val interop = gen.mkMethodCall(Select(internal, nme.typeTagToManifest), List(tp), List(cm, tagInScope))
          wrapResult(interop)
        }
      } else {
        mot(tp, Nil, Nil) match {
          case SearchFailure if opt => wrapResult(gen.mkAttributedRef(NoManifest))
          case result               => result
        }
      }
    }

    /** Creates a tree that will produce a ValueOf instance for the requested type.
      * An EmptyTree is returned if materialization fails.
      */
    private def valueOfType(tp: Type): SearchResult = {
      def success(t: Tree) = wrapResult(Apply(Select(New(gen.scalaDot(tpnme.ValueOf)), nme.CONSTRUCTOR), List(t)))

      tp.dealias match {
        case ConstantType(c: Constant) => success(Literal(c))
        case SingleType(p, v) => success(gen.mkAttributedRef(p, v) setType tp)
        case ThisType(sym) => success(gen.mkAttributedThis(sym) setType tp)
        case UnitTpe => success(Literal(Constant(())))
        case TypeRef(pre, sym, Nil) if sym.isModuleClass => success(gen.mkAttributedRef(pre, sym.sourceModule) setType tp)
        case _ => SearchFailure
      }
    }

    def wrapResult(tree: Tree): SearchResult =
      if (tree == EmptyTree) SearchFailure else new SearchResult(atPos(pos.focus)(tree), EmptyTreeTypeSubstituter, Nil)

    /** Materializes implicits of predefined types (currently, manifests and tags).
     *  Will be replaced by implicit macros once we fix them.
     */
    private def materializeImplicit(pt: Type): SearchResult =
      pt match {
        case TypeRef(_, sym, _) if sym.isAbstractType =>
          materializeImplicit(pt.dealias.lowerBound) // #3977: use pt.dealias, not pt (if pt is a type alias, pt.lowerBound == pt)
        case pt @ TypeRef(pre, sym, arg :: Nil) =>
          sym match {
            case sym if ManifestSymbols(sym) => manifestOfType(arg, sym)
            case sym if TagSymbols(sym) => tagOfType(pre, arg, sym)
            case ValueOfClass => valueOfType(arg)
            // as of late ClassManifest is an alias of ClassTag
            // hence we need to take extra care when performing dealiasing
            // because it might destroy the flavor of the manifest requested by the user
            // when the user wants ClassManifest[T], we should invoke `manifestOfType` not `tagOfType`
            // hence we don't do `pt.dealias` as we did before, but rather do `pt.betaReduce`
            // unlike `dealias`, `betaReduce` performs at most one step of dealiasing
            // while dealias pops all aliases in a single invocation
            case sym if sym.isAliasType => materializeImplicit(pt.betaReduce)
            case _ => SearchFailure
          }
        case _ =>
          SearchFailure
      }

    /** The result of the implicit search:
     *  First search implicits visible in current context.
     *  If that fails, search implicits in expected type `pt`.
     *
     *  todo. the following lines should be deleted after we migrate delegate tag materialization to implicit macros
     *  If that fails, and `pt` is an instance of a ClassTag, try to construct a class tag.
     *  If that fails, and `pt` is an instance of a TypeTag, try to construct a type tag.
     *  If that fails, and `pt` is an instance of a ClassManifest, try to construct a class manifest.
     *  If that fails, and `pt` is an instance of a Manifest, try to construct a manifest.
     *  If that fails, and `pt` is an instance of a OptManifest, try to construct a class manifest and return NoManifest if construction fails.
     *  If all fails return SearchFailure
     */
    def bestImplicit: SearchResult = {
      val stats = StatisticsStatics.areSomeColdStatsEnabled
      val failstart = if (stats) statistics.startTimer(inscopeFailNanos) else null
      val succstart = if (stats) statistics.startTimer(inscopeSucceedNanos) else null

      var result = searchImplicit(context.implicitss, isLocalToCallsite = true)

      if (stats) {
        if (result.isFailure) statistics.stopTimer(inscopeFailNanos, failstart)
        else {
          statistics.stopTimer(inscopeSucceedNanos, succstart)
          statistics.incCounter(inscopeImplicitHits)
        }
      }

      if (result.isFailure) {
        val failstart = if (stats) statistics.startTimer(oftypeFailNanos) else null
        val succstart = if (stats) statistics.startTimer(oftypeSucceedNanos) else null

        // scala/bug#6667, never search companions after an ambiguous error in in-scope implicits
        val wasAmbiguous = result.isAmbiguousFailure

        // TODO: encapsulate
        val previousErrs = context.reporter.errors
        context.reporter.clearAllErrors()

        result = materializeImplicit(pt)

        // `materializeImplicit` does some preprocessing for `pt`
        // is it only meant for manifests/tags or we need to do the same for `implicitsOfExpectedType`?
        if (result.isFailure && !wasAmbiguous)
          result = searchImplicit(implicitsOfExpectedType, isLocalToCallsite = false)

        if (result.isFailure)
          context.reporter ++= previousErrs

        if (stats) {
          if (result.isFailure) statistics.stopTimer(oftypeFailNanos, failstart)
          else {
            statistics.stopTimer(oftypeSucceedNanos, succstart)
            statistics.incCounter(oftypeImplicitHits)
          }
        }
      }
      if (result.isSuccess && isView) {
        def maybeInvalidConversionError(msg: String): Boolean = {
          // We have to check context.ambiguousErrors even though we are calling "issueAmbiguousError"
          // which ostensibly does exactly that before issuing the error. Why? I have no idea. Test is pos/t7690.
          // AM: I would guess it's because ambiguous errors will be buffered in silent mode if they are not reported
          if (context.ambiguousErrors)
            context.issueAmbiguousError(AmbiguousImplicitTypeError(tree, msg))
          true
        }
        pt match {
          // scala/bug#10206 don't use subtyping to rule out AnyRef/AnyVal:
          //   - there are several valid structural types that are supertypes of AnyRef (e.g., created by HasMember);
          //     typeSymbol will do the trick (AnyRef is a type alias for Object), while ruling out these structural types
          //   - also don't want to accidentally constrain type vars through using <:<
          case Function1(in, out) =>
            val outSym = out.typeSymbol

            val fail =
              if (out.annotations.isEmpty && (outSym == ObjectClass || (settings.isScala211 && outSym == AnyValClass)))
                maybeInvalidConversionError(s"the result type of an implicit conversion must be more specific than $out")
              else if (settings.isScala211 && in.annotations.isEmpty && in.typeSymbol == NullClass)
                maybeInvalidConversionError("an expression of type Null is ineligible for implicit conversion")
              else false

            if (fail) result = SearchFailure

          case _ =>
        }
      }

      if (result.isFailure && settings.debug) // debuglog is not inlined for some reason
        log(s"no implicits found for ${pt} ${pt.typeSymbol.info.baseClasses} ${implicitsOfExpectedType}")

      result
    }

    def allImplicits: List[SearchResult] = {
      def search(iss: Infoss, isLocalToCallsite: Boolean) = applicableInfos(iss, isLocalToCallsite).values
      (
        search(context.implicitss, isLocalToCallsite = true) ++
        search(implicitsOfExpectedType, isLocalToCallsite = false)
      ).toList.filter(_.tree ne EmptyTree)
    }

    // find all implicits for some type that contains type variables
    // collect the constraints that result from typing each implicit
    def allImplicitsPoly(tvars: List[TypeVar]): List[(SearchResult, List[TypeConstraint])] = {
      def resetTVars() = tvars foreach { _.constr = new TypeConstraint }

      def eligibleInfos(iss: Infoss, isLocalToCallsite: Boolean) = {
        val eligible = new ImplicitComputation(iss, isLocalToCallsite).eligible
        eligible.toList.flatMap {
          (ii: ImplicitInfo) =>
          // each ImplicitInfo contributes a distinct set of constraints (generated indirectly by typedImplicit)
          // thus, start each type var off with a fresh for every typedImplicit
          resetTVars()
          // any previous errors should not affect us now
          context.reporter.clearAllErrors()
          val res = typedImplicit(ii, ptChecked = false, isLocalToCallsite)
          if (res.tree ne EmptyTree) List((res, tvars map (_.constr)))
          else Nil
        }
      }
      eligibleInfos(context.implicitss, isLocalToCallsite = true) ++
      eligibleInfos(implicitsOfExpectedType, isLocalToCallsite = false)
    }
  }

  class ImplicitAnnotationMsg(f: Symbol => Option[String], clazz: Symbol, annotationName: String) {
    def unapply(sym: Symbol): Option[Message] = f(sym) match {
      case Some(m) => Some(new Message(sym, m, annotationName))
      case None if sym.isAliasType =>
        // perform exactly one step of dealiasing
        // this is necessary because ClassManifests are now aliased to ClassTags
        // but we don't want to intimidate users by showing unrelated error messages
        unapply(sym.info.resultType.betaReduce.typeSymbolDirect)
      case _ => None
    }

    // check the message's syntax: should be a string literal that may contain occurrences of the string "${X}",
    // where `X` refers to a type parameter of `sym`
    def check(sym: Symbol): Option[String] =
      sym.getAnnotation(clazz).flatMap(_.stringArg(0) match {
        case Some(m) => new Message(sym, m, annotationName).validate
        case None => Some(s"Missing argument `msg` on $annotationName annotation.")
      })
  }

  object ImplicitNotFoundMsg extends ImplicitAnnotationMsg(_.implicitNotFoundMsg, ImplicitNotFoundClass, "implicitNotFound")

  object ImplicitAmbiguousMsg extends ImplicitAnnotationMsg(_.implicitAmbiguousMsg, ImplicitAmbiguousClass, "implicitAmbiguous")

  class Message(sym: Symbol, msg: String, annotationName: String) {
    // http://dcsobral.blogspot.com/2010/01/string-interpolation-in-scala-with.html
    private val Intersobralator = """\$\{\s*([^}\s]+)\s*\}""".r

    private def interpolate(text: String, vars: Map[String, String]) =
      Intersobralator.replaceAllIn(text, (_: Regex.Match) match {
        case Regex.Groups(v) => Regex quoteReplacement vars.getOrElse(v, "")
          // #3915: need to quote replacement string since it may include $'s (such as the interpreter's $iw)
      })

    def referencedTypeParams: List[String] = Intersobralator.findAllMatchIn(msg).map(_.group(1)).distinct.toList

    private def symTypeParamNames: List[String] = sym.typeParams.map(_.decodedName)

    def lookupTypeParam(name: String): Symbol = {
      val n = newTypeName(name)
      var r: Symbol = NoSymbol
      var o = sym.owner
      while (r == NoSymbol && o != NoSymbol) {
        o.typeParams.find(_.name == n) match {
          case Some(p) => r = p
          case _ =>
            do { o = o.owner } while (!(o.isClass || o.isMethod || o == NoSymbol))
        }
      }
      r
    }

    private def typeArgsAtSym(paramTp: Type) = paramTp.baseType(sym).typeArgs

    def formatDefSiteMessage(paramTp: Type): String =
      formatDefSiteMessage(typeArgsAtSym(paramTp) map (_.toString))

    def formatDefSiteMessage(typeArgs: List[String]): String =
      interpolate(msg, Map(symTypeParamNames zip typeArgs: _*))

    def formatParameterMessage(fun: Tree): String = {
      val paramNames = referencedTypeParams
      val paramSyms = paramNames.map(lookupTypeParam).filterNot(_ == NoSymbol)
      val paramTypeRefs = paramSyms.map(_.typeConstructor.etaExpand) // make polytypes for type constructors -- we'll abbreviate them below
      val prefix = fun match {
        case treeInfo.Applied(Select(qual, _), _, _) => qual.tpe
        case _ => NoType
      }

      val argTypes1 = if (prefix == NoType) paramTypeRefs else paramTypeRefs.map(t => t.asSeenFrom(prefix, fun.symbol.owner))
      val argTypes2 = fun match {
        case treeInfo.Applied(_, targs, _) => argTypes1.map(_.instantiateTypeParams(fun.symbol.info.typeParams, targs.map(_.tpe)))
        case _ => argTypes1
      }

      val argTypes = argTypes2.map{
        case PolyType(tps, tr@TypeRef(_, _, tprefs)) =>
          if (tps.corresponds(tprefs)((p, r) => p == r.typeSymbol)) tr.typeConstructor.toString
          else {
            val freshTpars = tps.mapConserve { case p if p.name == tpnme.WILDCARD => p.cloneSymbol.setName(newTypeName("?T" + tps.indexOf(p))) case p => p }
            freshTpars.map(_.name).mkString("[", ", ", "] -> ") + tr.instantiateTypeParams(tps, freshTpars.map(_.typeConstructor)).toString
          }

        case tp => tp.toString
      }
      interpolate(msg, Map(paramNames zip argTypes: _*))
    }

    def validate: Option[String] = {
      val refs  = referencedTypeParams
      val isMessageOnParameter = sym.isParameter
      val decls =
        if (isMessageOnParameter) referencedTypeParams.filterNot(p => lookupTypeParam(p) == NoSymbol)
        else symTypeParamNames.distinct

      refs.diff(decls) match {
        case s if s.isEmpty => None
        case unboundNames   =>
          val singular = unboundNames.size == 1
          val ess      = if (singular) "" else "s"
          val bee      = if (singular) "is" else "are"
          val where    = if (isMessageOnParameter) s"in scope" else s"defined by $sym"
          Some(s"The type parameter$ess ${unboundNames mkString ", "} referenced in the message of the @$annotationName annotation $bee not $where.")
      }
    }
  }

  private abstract class Shadower {
    def addInfos(infos: Infos): Unit
    def isShadowed(name: Name): Boolean
  }

  /** Used for exclude implicits from outer scopes that are shadowed by same-named implicits */
  private final class LocalShadower extends Shadower {
    val shadowed = util.HashSet[Name](512)
    def addInfos(infos: Infos): Unit = {
      infos.foreach(i => shadowed.addEntry(i.name))
    }
    def isShadowed(name: Name) = shadowed(name)
  }
  /** Used for the implicits of expected type, when no shadowing checks are needed. */
  private object NoShadower extends Shadower {
    def addInfos(infos: Infos): Unit = {}
    def isShadowed(name: Name) = false
  }
}

trait ImplicitsStats {
  self: TypesStats with Statistics =>

  val rawTypeImpl         = newSubCounter ("  of which in implicits", rawTypeCount)
  val subtypeImpl         = newSubCounter("  of which in implicit", subtypeCount)
  val findMemberImpl      = newSubCounter("  of which in implicit", findMemberCount)
  val subtypeAppInfos     = newSubCounter("  of which in app impl", subtypeCount)
  val implicitSearchCount = newCounter   ("#implicit searches", "typer")
  val plausiblyCompatibleImplicits
                          = newSubCounter("  #plausibly compatible", implicitSearchCount)
  val matchingImplicits   = newSubCounter("  #matching", implicitSearchCount)
  val typedImplicits      = newSubCounter("  #typed", implicitSearchCount)
  val foundImplicits      = newSubCounter("  #found", implicitSearchCount)
  val improvesCount       = newSubCounter("  #implicit improves tests", implicitSearchCount)
  val improvesCachedCount = newSubCounter("  #implicit improves cached ", implicitSearchCount)
  val inscopeImplicitHits = newSubCounter("  #implicit inscope hits", implicitSearchCount)
  val oftypeImplicitHits  = newSubCounter("  #implicit oftype hits ", implicitSearchCount)
  val implicitNanos       = newSubTimer  ("time spent in implicits", typerNanos)
  val inscopeSucceedNanos = newSubTimer  ("  successful in scope", typerNanos)
  val inscopeFailNanos    = newSubTimer  ("  failed in scope", typerNanos)
  val oftypeSucceedNanos  = newSubTimer  ("  successful of type", typerNanos)
  val oftypeFailNanos     = newSubTimer  ("  failed of type", typerNanos)
  val subtypeETNanos      = newSubTimer  ("  assembling parts", typerNanos)
  val matchesPtNanos      = newSubTimer  ("  matchesPT", typerNanos)
  val implicitCacheAccs   = newCounter   ("implicit cache accesses", "typer")
  val implicitCacheHits   = newSubCounter("implicit cache hits", implicitCacheAccs)

  val matchesPtInstCalls  = newCounter   ("implicits instantiated for pruning")
  val matchesPtInstMismatch1
                          = newSubCounter("  immediate mismatches", matchesPtInstCalls)
  val matchesPtInstMismatch2
                          = newSubCounter("  instantiated mismatches", matchesPtInstCalls)
}<|MERGE_RESOLUTION|>--- conflicted
+++ resolved
@@ -757,21 +757,13 @@
           case et: ExistentialType => et.underlying
           case tp => tp
         }
-<<<<<<< HEAD
         val tp2Bounds = existentialUnderlying(tp2.dealiasWiden.upperBound)
-=======
-        val tp2Bounds = existentialUnderlying(tp2.dealiasWiden.bounds.hi)
->>>>>>> f2129b96
         tp2Bounds match {
           case TypeRef(_, sym2, args2) if sym2 ne SingletonClass =>
             val impossible = if ((sym1 eq sym2) && (args1 ne Nil)) !corresponds3(sym1.typeParams, args1, args2) {(tparam, arg1, arg2) =>
               if (tparam.isCovariant) isPlausiblySubType(arg1, arg2) else isPlausiblySubType(arg2, arg1)
             } else {
-<<<<<<< HEAD
               (sym2.isClass && !(sym1 isWeakSubClass sym2))
-=======
-              ((sym1 eq ByNameParamClass) != (sym2 eq ByNameParamClass)) || (sym2.isClass && !(sym1 isWeakSubClass sym2))
->>>>>>> f2129b96
             }
             impossible
           case RefinedType(parents, decls) =>
@@ -1113,25 +1105,19 @@
               }
             )
 
-<<<<<<< HEAD
+          val mark = undoLog.log
           val savedInfos = undetParams.map(_.info)
-          val typedFirstPending = try {
-            if(wildPtNotInstantiable || matchesPtInst(firstPending))
-              typedImplicit(firstPending, ptChecked = true, isLocalToCallsite)
-            else SearchFailure
-          } finally {
-            foreach2(undetParams, savedInfos){ (up, si) => up.setInfo(si) }
-          }
-=======
-
-          val mark = undoLog.log
-          val typedFirstPending =
-            if(wildPtNotInstantiable || matchesPtInst(firstPending))
-              typedImplicit(firstPending, ptChecked = true, isLocalToCallsite)
-            else SearchFailure
+          val typedFirstPending = {
+            try {
+              if(wildPtNotInstantiable || matchesPtInst(firstPending))
+                typedImplicit(firstPending, ptChecked = true, isLocalToCallsite)
+              else SearchFailure
+            } finally {
+              foreach2(undetParams, savedInfos){ (up, si) => up.setInfo(si) }
+            }
+          }
           if (typedFirstPending.isFailure)
             undoLog.undoTo(mark) // Don't accumulate constraints from typechecking or type error message creation for failed candidates
->>>>>>> f2129b96
 
           // Pass the errors to `DivergentImplicitRecovery` so that it can note
           // the first `DivergentImplicitTypeError` that is being propagated
