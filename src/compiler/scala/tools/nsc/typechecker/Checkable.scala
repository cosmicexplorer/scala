--- conflicted
+++ resolved
@@ -94,11 +94,7 @@
         s"Unequally sized type arg lists in propagateKnownTypes($from, $to): ($tps1, $tps2)"
       }
 
-<<<<<<< HEAD
-      tps1.lazyZip(tps2).foreach(_ =:= _)
-=======
       foreach2(tps1, tps2)(_ =:= _)
->>>>>>> 6da38fde
       // Alternate, variance respecting formulation causes
       // neg/unchecked3.scala to fail (abstract types).  TODO -
       // figure it out. It seems there is more work to do if I
