/* NSC -- new Scala compiler
 * Copyright 2005-2012 LAMP/EPFL
 * @author Iulian Dragos
 */

package scala.tools.nsc
package transform

import scala.tools.nsc.symtab.Flags
import scala.collection.{ mutable, immutable }
import language.postfixOps
import language.existentials

/** Specialize code on types.
 *
 *  Make sure you've read the thesis:
 *
 *    Iulian Dragos: Compiling Scala for Performance (chapter 4)
 *
 *  There are some things worth noting, (possibly) not mentioned there:
 *  0) Make sure you understand the meaning of various `SpecializedInfo` descriptors
 *     defined below.
 *
 *  1) Specializing traits by introducing bridges in specialized methods
 *     of the specialized trait may introduce problems during mixin composition.
 *     Concretely, it may cause cyclic calls and result in a stack overflow.
 *     See ticket #4351.
 *     This was solved by introducing an `Abstract` specialized info descriptor.
 *     Instead of generating a bridge in the trait, an abstract method is generated.
 *
 *  2) Specialized private members sometimes have to be switched to protected.
 *     In some cases, even this is not enough. Example:
 *
 *     {{{
 *       class A[@specialized T](protected val d: T) {
 *         def foo(that: A[T]) = that.d
 *       }
 *     }}}
 *
 *     Specialization will generate a specialized class and a specialized method:
 *
 *     {{{
 *       class A$mcI$sp(protected val d: Int) extends A[Int] {
 *         def foo(that: A[Int]) = foo$mcI$sp(that)
 *         def foo(that: A[Int]) = that.d
 *       }
 *     }}}
 *
 *     Above, `A$mcI$sp` cannot access `d`, so the method cannot be typechecked.
 */
abstract class SpecializeTypes extends InfoTransform with TypingTransformers {
  import global._
  import Flags._
  /** the name of the phase: */
  val phaseName: String = "specialize"

  /** The following flags may be set by this phase: */
  override def phaseNewFlags: Long = notPRIVATE | lateFINAL

  /** This phase changes base classes. */
  override def changesBaseClasses = true
  override def keepsTypeParams = true

  type TypeEnv = immutable.Map[Symbol, Type]
  def emptyEnv: TypeEnv = Map[Symbol, Type]()

  private implicit val typeOrdering: Ordering[Type] = Ordering[String] on ("" + _.typeSymbol.name)

  import definitions.{
    BooleanClass, UnitClass, ArrayClass,
    ScalaValueClasses, isPrimitiveValueClass, isPrimitiveValueType,
    SpecializedClass, UnspecializedClass, AnyRefClass, ObjectClass,
    GroupOfSpecializable, uncheckedVarianceClass, ScalaInlineClass
  }
  import rootMirror.RootClass

  /** TODO - this is a lot of maps.
   */

  /** For a given class and concrete type arguments, give its specialized class */
  val specializedClass: mutable.Map[(Symbol, TypeEnv), Symbol] = new mutable.LinkedHashMap

  /** Map a method symbol to a list of its specialized overloads in the same class. */
  private val overloads = perRunCaches.newMap[Symbol, List[Overload]]() withDefaultValue Nil

  /** Map a symbol to additional information on specialization. */
  private val info = perRunCaches.newMap[Symbol, SpecializedInfo]()

  /** Map class symbols to the type environments where they were created. */
  private val typeEnv = perRunCaches.newMap[Symbol, TypeEnv]() withDefaultValue emptyEnv

  //    Key: a specialized class or method
  //  Value: a map from tparams in the original class to tparams in the specialized class.
  private val anyrefSpecCache = perRunCaches.newMap[Symbol, mutable.Map[Symbol, Symbol]]()

  // holds mappings from members to the type variables in the class
  // that they were already specialized for, so that they don't get
  // specialized twice (this is for AnyRef specializations)
  private val wasSpecializedForTypeVars = perRunCaches.newMap[Symbol, Set[Symbol]]() withDefaultValue Set()

  /** Concrete methods that use a specialized type, or override such methods. */
  private val concreteSpecMethods = perRunCaches.newWeakSet[Symbol]()

  private def specializedTypes(tps: List[Symbol]) = tps filter (_.isSpecialized)
  private def specializedOn(sym: Symbol): List[Symbol] = {
    sym getAnnotation SpecializedClass match {
      case Some(AnnotationInfo(_, Nil, _)) => specializableTypes.map(_.typeSymbol)
      case Some(ann @ AnnotationInfo(_, args, _)) => {
        args map (_.tpe) flatMap { tp =>
          tp baseType GroupOfSpecializable match {
            case TypeRef(_, GroupOfSpecializable, arg :: Nil) =>
              arg.typeArgs map (_.typeSymbol)
            case _ =>
              tp.typeSymbol :: Nil
          }
        }
      }
      case _ => Nil
    }
  }

  // If we replace `isBoundedGeneric` with (tp <:< AnyRefClass.tpe),
  // then pos/spec-List.scala fails - why? Does this kind of check fail
  // for similar reasons? Does `sym.isAbstractType` make a difference?
  private def isSpecializedAnyRefSubtype(tp: Type, sym: Symbol) = {
    specializedOn(sym).exists(s => !isPrimitiveValueClass(s)) &&
    !isPrimitiveValueClass(tp.typeSymbol) &&
    isBoundedGeneric(tp)
    //(tp <:< AnyRefClass.tpe)
  }

  object TypeEnv {
    /** Return a new type environment binding specialized type parameters of sym to
     *  the given args. Expects the lists to have the same length.
     */
    def fromSpecialization(sym: Symbol, args: List[Type]): TypeEnv = {
      ifDebug(assert(sym.info.typeParams.length == args.length, sym + " args: " + args))

      emptyEnv ++ collectMap2(sym.info.typeParams, args)((k, v) => k.isSpecialized)
    }

    /** Does typeenv `t1` include `t2`? All type variables in `t1`
     *  are defined in `t2` and:
     *  - are bound to the same type, or
     *  - are an AnyRef specialization and `t2` is bound to a subtype of AnyRef
     */
    def includes(t1: TypeEnv, t2: TypeEnv) = t1 forall {
      case (sym, tpe) =>
        t2 get sym exists { t2tp =>
          (tpe == t2tp) || !(isPrimitiveValueType(tpe) || isPrimitiveValueType(t2tp)) // u.t.b. (t2tp <:< AnyRefClass.tpe)
        }
    }

    /** Reduce the given environment to contain mappings only for type variables in tps. */
    def restrict(env: TypeEnv, tps: immutable.Set[Symbol]): TypeEnv =
      env filterKeys tps toMap

    /** Is the given environment a valid specialization for sym?
     *  It is valid if each binding is from a @specialized type parameter in sym (or its owner)
     *  to a type for which `sym` is specialized.
     */
    def isValid(env: TypeEnv, sym: Symbol): Boolean = {
      env forall { case (tvar, tpe) =>
        tvar.isSpecialized && (concreteTypes(tvar) contains tpe) && {
          (sym.typeParams contains tvar) ||
          (sym.owner != RootClass && (sym.owner.typeParams contains tvar))
        }
      }
    }
  }

  /** Returns the generic class that was specialized to 'sClass', or
   *  'sClass' itself if sClass is not a specialized subclass.
   */
  def genericClass(sClass: Symbol): Symbol =
    if (sClass.isSpecialized) sClass.superClass
    else sClass

  case class Overload(sym: Symbol, env: TypeEnv) {
    override def toString = "specialized overload " + sym + " in " + env
  }

  /** Just to mark uncheckable */
  override def newPhase(prev: scala.tools.nsc.Phase): StdPhase = new SpecializationPhase(prev)
  class SpecializationPhase(prev: scala.tools.nsc.Phase) extends super.Phase(prev) {
    override def checkable = false
  }

  protected def newTransformer(unit: CompilationUnit): Transformer =
    new SpecializationTransformer(unit)

  abstract class SpecializedInfo {
    def target: Symbol

    /** Are type bounds of @specialized type parameters of 'target' now in 'env'? */
    def typeBoundsIn(env: TypeEnv) = false

    /** A degenerated method has @specialized type parameters that appear only in
     *  type bounds of other @specialized type parameters (and not in its result type).
     */
    def degenerate = false

    def isAccessor = false
  }

  /** Symbol is a special overloaded method of 'original', in the environment env. */
  case class SpecialOverload(original: Symbol, env: TypeEnv) extends SpecializedInfo {
    def target = original
  }

  /** Symbol is a method that should be forwarded to 't' */
  case class Forward(t: Symbol) extends SpecializedInfo {
    def target = t
  }

  /** Symbol is a specialized abstract method, either specialized or original. The original `t` is abstract. */
  case class Abstract(t: Symbol) extends SpecializedInfo {
    def target = t
  }

  /** Symbol is a specialized accessor for the `target` field. */
  case class SpecializedAccessor(target: Symbol) extends SpecializedInfo {
    override def isAccessor = true
  }

  /** Symbol is a specialized method whose body should be the target's method body. */
  case class Implementation(target: Symbol) extends SpecializedInfo

  /** Symbol is a specialized override paired with `target`. */
  case class SpecialOverride(target: Symbol) extends SpecializedInfo

  /** A specialized inner class that specializes original inner class `target` on a type parameter of the enclosing class, in the typeenv `env`. */
  case class SpecializedInnerClass(target: Symbol, env: TypeEnv) extends SpecializedInfo

  /** Symbol is a normalized member obtained by specializing 'target'. */
  case class NormalizedMember(target: Symbol) extends SpecializedInfo {

    /** Type bounds of a @specialized type var are now in the environment. */
    override def typeBoundsIn(env: TypeEnv): Boolean = {
      target.info.typeParams exists { tvar =>
        tvar.isSpecialized && (specializedTypeVars(tvar.info.bounds) exists env.isDefinedAt)
      }
    }

    override lazy val degenerate = {
      val stvTypeParams = specializedTypeVars(target.info.typeParams map (_.info))
      val stvResult     = specializedTypeVars(target.info.resultType)

      debuglog("degenerate: " + target + " stv tparams: " + stvTypeParams + " stv info: " + stvResult)

      (stvTypeParams -- stvResult).nonEmpty
    }
  }

  /** Has `clazz` any type parameters that need be specialized? */
  def hasSpecializedParams(clazz: Symbol) =
    clazz.info.typeParams exists (_.isSpecialized)

  /** Return specialized type parameters. */
  def specializedParams(sym: Symbol): List[Symbol] =
    sym.info.typeParams filter (_.isSpecialized)

  def splitParams(tps: List[Symbol]) =
    tps partition (_.isSpecialized)

  /** Given an original class symbol and a list of types its type parameters are instantiated at
   *  returns a list of type parameters that should remain in the TypeRef when instantiating a
   *  specialized type.
   */
  def survivingArgs(sym: Symbol, args: List[Type]): List[Type] =
    for ((tvar, tpe) <- sym.info.typeParams.zip(args) if !tvar.isSpecialized || !isPrimitiveValueType(tpe))
      yield tpe

  val specializedType = new TypeMap {
    override def apply(tp: Type): Type = tp match {
      case TypeRef(pre, sym, args) if args.nonEmpty =>
        val pre1 = this(pre)
        // when searching for a specialized class, take care to map all
        // type parameters that are subtypes of AnyRef to AnyRef
        val args1 = map2(args, sym.info.typeParams)((tp, orig) =>
          if (isSpecializedAnyRefSubtype(tp, orig)) AnyRefClass.tpe
          else tp
        )
        specializedClass.get((sym, TypeEnv.fromSpecialization(sym, args1))) match {
          case Some(sym1) => typeRef(pre1, sym1, survivingArgs(sym, args))
          case None       => typeRef(pre1, sym, args)
        }
      case _ => tp
    }
  }

  /** Return the specialized overload of sym in the given env, if any. */
  def overload(sym: Symbol, env: TypeEnv) =
    overloads(sym).find(ov => TypeEnv.includes(ov.env, env))

  /** Return the specialized name of 'sym' in the given environment. It
   *  guarantees the same result regardless of the map order by sorting
   *  type variables alphabetically.
   */
  private def specializedName(sym: Symbol, env: TypeEnv): TermName = {
    val tvars = (
      if (sym.isClass) env.keySet
      else specializedTypeVars(sym).intersect(env.keySet)
    )
    val (methparams, others) = tvars.toList sortBy ("" + _.name) partition (_.owner.isMethod)
    // debuglog("specName(" + sym + ") env: " + env + " tvars: " + tvars)

    specializedName(sym.name, methparams map env, others map env)
  }

  /** Specialize name for the two list of types. The first one denotes
   *  specialization on method type parameters, the second on outer environment.
   */
  private def specializedName(name: Name, types1: List[Type], types2: List[Type]): TermName = {
    if (nme.INITIALIZER == name || (types1.isEmpty && types2.isEmpty))
      name
    else if (nme.isSetterName(name))
      nme.getterToSetter(specializedName(nme.setterToGetter(name), types1, types2))
    else if (nme.isLocalName(name))
      nme.getterToLocal(specializedName(nme.localToGetter(name), types1, types2))
    else {
      val (base, cs, ms) = nme.splitSpecializedName(name)
      newTermName(base.toString + "$"
                  + "m" + ms + types1.map(t => definitions.abbrvTag(t.typeSymbol)).mkString("", "", "")
                  + "c" + cs + types2.map(t => definitions.abbrvTag(t.typeSymbol)).mkString("", "", "$sp"))
    }
  }

  lazy val specializableTypes = ScalaValueClasses map (_.tpe) sorted

  /** If the symbol is the companion of a value class, the value class.
   *  Otherwise, AnyRef.
   */
  def specializesClass(sym: Symbol): Symbol = {
    val c = sym.companionClass
    if (isPrimitiveValueClass(c)) c else AnyRefClass
  }

  /** Return the types `sym` should be specialized at. This may be some of the primitive types
   *  or AnyRef. AnyRef means that a new type parameter T will be generated later, known to be a
   *  subtype of AnyRef (T <: AnyRef).
   *  These are in a meaningful order for stability purposes.
   */
  def concreteTypes(sym: Symbol): List[Type] = {
    val types = if (!sym.isSpecialized)
      Nil // no @specialized Annotation
    else
      specializedOn(sym) map (s => specializesClass(s).tpe) sorted

    if (isBoundedGeneric(sym.tpe) && (types contains AnyRefClass))
      reporter.warning(sym.pos, sym + " is always a subtype of " + AnyRefClass.tpe + ".")

    types
  }

  /** Return a list of all type environments for all specializations
   *  of @specialized types in `tps`.
   */
  private def specializations(tps: List[Symbol]): List[TypeEnv] = {
    // the keys in each TypeEnv
    val keys: List[Symbol] = tps filter (_.isSpecialized)
    // creating each permutation of concrete types
    def loop(ctypes: List[List[Type]]): List[List[Type]] = ctypes match {
      case Nil         => Nil
      case set :: Nil  => set map (_ :: Nil)
      case set :: sets => for (x <- set ; xs <- loop(sets)) yield x :: xs
    }
    // zip the keys with each permutation to create a TypeEnv.
    // If we don't exclude the "all AnyRef" specialization, we will
    // incur duplicate members and crash during mixin.
    loop(keys map concreteTypes) filterNot (_ forall (_ <:< AnyRefClass.tpe)) map (xss => Map(keys zip xss: _*))
  }

  /** Does the given 'sym' need to be specialized in the environment 'env'?
   *  Specialization is needed for
   *    - members with specialized type parameters found in the given environment
   *    - constructors of specialized classes
   *    - normalized members whose type bounds appear in the environment
   *  But suppressed for:
   *    - any member with the @unspecialized annotation, or which has an
   *      enclosing member with the annotation.
   */
  private def needsSpecialization(env: TypeEnv, sym: Symbol): Boolean = (
    !sym.ownerChain.exists(_ hasAnnotation UnspecializedClass) && (
         specializedTypeVars(sym).intersect(env.keySet).diff(wasSpecializedForTypeVars(sym)).nonEmpty
      || sym.isClassConstructor && (sym.enclClass.typeParams exists (_.isSpecialized))
      || isNormalizedMember(sym) && info(sym).typeBoundsIn(env)
    )
  )

  def isNormalizedMember(m: Symbol) = m.isSpecialized && (info get m exists {
    case NormalizedMember(_)  => true
    case _                    => false
  })
  def specializedTypeVars(tpes: List[Type]): immutable.Set[Symbol] = {
    val buf = Set.newBuilder[Symbol]
    tpes foreach (tp => buf ++= specializedTypeVars(tp))
    buf.result
  }
  def specializedTypeVars(sym: Symbol): immutable.Set[Symbol] = enteringTyper(specializedTypeVars(sym.info))

  /** Return the set of @specialized type variables mentioned by the given type.
   *  It only counts type variables that appear:
   *    - naked
   *    - as arguments to type constructors in @specialized positions
   *      (arrays are considered as Array[@specialized T])
   */
  def specializedTypeVars(tpe: Type): immutable.Set[Symbol] = tpe match {
    case TypeRef(pre, sym, args) =>
      if (sym.isAliasType)
        specializedTypeVars(tpe.normalize)
      else if (sym.isTypeParameter && sym.isSpecialized || (sym.isTypeSkolem && sym.deSkolemize.isSpecialized))
        Set(sym)
      else if (sym == ArrayClass)
        specializedTypeVars(args)
      else if (args.isEmpty)
        Set()
      else
        specializedTypeVars(sym.typeParams zip args collect { case (tp, arg) if tp.isSpecialized => arg })

    case PolyType(tparams, resTpe)   => specializedTypeVars(resTpe :: tparams.map(_.info))
    // since this method may be run at phase typer (before uncurry, where NMTs are eliminated)
    case NullaryMethodType(resTpe)   => specializedTypeVars(resTpe)
    case MethodType(argSyms, resTpe) => specializedTypeVars(resTpe :: argSyms.map(_.tpe))
    case ExistentialType(_, res)     => specializedTypeVars(res)
    case AnnotatedType(_, tp, _)     => specializedTypeVars(tp)
    case TypeBounds(lo, hi)          => specializedTypeVars(lo :: hi :: Nil)
    case RefinedType(parents, _)     => parents flatMap specializedTypeVars toSet
    case _                           => Set()
  }

  /** Returns the type parameter in the specialized class `sClass` that corresponds to type parameter
   *  `tparam` in the original class. It will create it if needed or use the one from the cache.
   */
  private def typeParamSubAnyRef(tparam: Symbol, sClass: Symbol): Type = {
    val sClassMap = anyrefSpecCache.getOrElseUpdate(sClass, mutable.Map[Symbol, Symbol]())

    sClassMap.getOrElseUpdate(tparam,
      tparam.cloneSymbol(sClass, tparam.flags, (tparam.name append tpnme.SPECIALIZED_SUFFIX).asInstanceOf[Name]) // [Eugene] why do we need this cast?
        modifyInfo (info => TypeBounds(info.bounds.lo, AnyRefClass.tpe))
    ).tpe
  }

  /** Cleans the anyrefSpecCache of all type parameter symbols of a class.
   */
  private def cleanAnyRefSpecCache(clazz: Symbol, decls: List[Symbol]) {
    // remove class type parameters and those of normalized members.
    clazz :: decls foreach (anyrefSpecCache remove _)
  }

  /** Type parameters that survive when specializing in the specified environment. */
  def survivingParams(params: List[Symbol], env: TypeEnv) =
    params filter {
      p =>
      !p.isSpecialized ||
      !env.contains(p) ||
      !isPrimitiveValueType(env(p))
    }

  /** Produces the symbols from type parameters `syms` of the original owner,
   *  in the given type environment `env`. The new owner is `nowner`.
   *
   *  Non-specialized type parameters are cloned into new ones.
   *  Type parameters specialized on AnyRef have preexisting symbols.
   *
   *  For instance, a @specialized(AnyRef) T, will become T$sp <: AnyRef.
   */
  def produceTypeParameters(syms: List[Symbol], nowner: Symbol, env: TypeEnv) = {
    val cloned = for (s <- syms) yield if (!env.contains(s)) s.cloneSymbol(nowner) else env(s).typeSymbol
    // log("producing type params: " + cloned.map(t => (t, t.tpe.bounds.hi)))
    foreach2(syms, cloned) { (orig, cln) =>
      cln.removeAnnotation(SpecializedClass)
      if (env.contains(orig))
        cln modifyInfo (info => TypeBounds(info.bounds.lo, AnyRefClass.tpe))
    }
    cloned map (_ substInfo (syms, cloned))
  }

  /** Maps AnyRef bindings from a raw environment (holding AnyRefs) into type parameters from
   *  the specialized symbol (class (specialization) or member (normalization)), leaves everything else as-is.
   */
  private def mapAnyRefsInSpecSym(env: TypeEnv, origsym: Symbol, specsym: Symbol): TypeEnv = env map {
    case (sym, tp) if tp == AnyRefClass.tpe && sym.owner == origsym => (sym, typeParamSubAnyRef(sym, specsym))
    case x => x
  }

  /** Maps AnyRef bindings from a raw environment (holding AnyRefs) into type parameters from
   *  the original class, leaves everything else as-is.
   */
  private def mapAnyRefsInOrigCls(env: TypeEnv, origcls: Symbol): TypeEnv = env map {
    case (sym, tp) if (tp == AnyRefClass.tpe) && sym.owner == origcls => (sym, sym.tpe)
    case x => x
  }

  /** Specialize 'clazz', in the environment `outerEnv`. The outer
   *  environment contains bindings for specialized types of enclosing
   *  classes.
   *
   *  A class C is specialized w.r.t to its own specialized type params
   *  `stps`, by specializing its members, and creating a new class for
   *  each combination of `stps`.
   */
  def specializeClass(clazz: Symbol, outerEnv: TypeEnv): List[Symbol] = {
    def specializedClass(env0: TypeEnv, normMembers: List[Symbol]): Symbol = {
      /** It gets hard to follow all the clazz and cls, and specializedClass
       *  was both already used for a map and mucho long.  So "sClass" is the
       *  specialized subclass of "clazz" throughout this file.
       */

      // SI-5545: Eliminate classes with the same name loaded from the bytecode already present - all we need to do is
      // to force .info on them, as their lazy type will be evaluated and the symbols will be eliminated. Unfortunately
      // evaluating the info after creating the specialized class will mess the specialized class signature, so we'd
      // better evaluate it before creating the new class symbol
      val clazzName = specializedName(clazz, env0).toTypeName
      val bytecodeClazz = clazz.owner.info.decl(clazzName)
      // debuglog("Specializing " + clazz + ", but found " + bytecodeClazz + " already there")
      bytecodeClazz.info

      val sClass = clazz.owner.newClass(clazzName, clazz.pos, (clazz.flags | SPECIALIZED) & ~CASE)

      def cloneInSpecializedClass(member: Symbol, flagFn: Long => Long, newName: Name = null) =
        member.cloneSymbol(sClass, flagFn(member.flags | SPECIALIZED), newName)

      sClass.sourceFile = clazz.sourceFile
      currentRun.symSource(sClass) = clazz.sourceFile // needed later on by mixin

      val env = mapAnyRefsInSpecSym(env0, clazz, sClass)
      typeEnv(sClass) = env
      this.specializedClass((clazz, env0)) = sClass

      val decls1                        = newScope  // declarations of the newly specialized class 'sClass'
      var oldClassTParams: List[Symbol] = Nil       // original unspecialized type parameters
      var newClassTParams: List[Symbol] = Nil       // unspecialized type parameters of 'specializedClass' (cloned)

      // has to be a val in order to be computed early. It is later called
      // within 'enteringPhase(next)', which would lead to an infinite cycle otherwise
      val specializedInfoType: Type = {
        oldClassTParams = survivingParams(clazz.info.typeParams, env)
        newClassTParams = produceTypeParameters(oldClassTParams, sClass, env) map subst(env)
        // log("new tparams " + newClassTParams.zip(newClassTParams map {s => (s.tpe, s.tpe.bounds.hi)}) + ", in env: " + env)

        def applyContext(tpe: Type) =
          subst(env, tpe).instantiateTypeParams(oldClassTParams, newClassTParams map (_.tpe))

        /** Return a list of specialized parents to be re-mixed in a specialized subclass.
         *  Assuming env = [T -> Int] and
         *    class Integral[@specialized T] extends Numeric[T]
         *  and Numeric[U] is specialized on U, this produces List(Numeric$mcI).
         *
         *  so that class Integral$mci extends Integral[Int] with Numeric$mcI.
         */
        def specializedParents(parents: List[Type]): List[Type] = {
          var res: List[Type] = Nil
          // log(specializedClass + ": seeking specialized parents of class with parents: " + parents.map(_.typeSymbol))
          for (p <- parents) {
            val stp = exitingSpecialize(specializedType(p))
            if (stp != p)
              if (p.typeSymbol.isTrait) res ::= stp
              else if (currentRun.compiles(clazz))
                reporter.warning(clazz.pos, p.typeSymbol + " must be a trait. Specialized version of "
                  + clazz + " will inherit generic " + p)  // TODO change to error
          }
          res
        }

        var parents = List(applyContext(enteringTyper(clazz.tpe)))
        // log("!!! Parents: " + parents + ", sym: " + parents.map(_.typeSymbol))
        if (parents.head.typeSymbol.isTrait)
          parents = parents.head.parents.head :: parents
        val extraSpecializedMixins = specializedParents(clazz.info.parents map applyContext)
        if (extraSpecializedMixins.nonEmpty)
          debuglog("extra specialized mixins for %s: %s".format(clazz.name.decode, extraSpecializedMixins.mkString(", ")))
        // If the class being specialized has a self-type, the self type may
        // require specialization.  First exclude classes whose self types have
        // the same type constructor as the class itself, since they will
        // already be covered.  Then apply the current context to the self-type
        // as with the parents and assign it to typeOfThis.
        if (clazz.typeOfThis.typeConstructor ne clazz.typeConstructor) {
          sClass.typeOfThis = applyContext(clazz.typeOfThis)
          debuglog("Rewriting self-type for specialized class:\n" +
              "    " +  clazz.defStringSeenAs(clazz.typeOfThis) + "\n" +
              " => " + sClass.defStringSeenAs(sClass.typeOfThis)
          )
        }
        GenPolyType(newClassTParams, ClassInfoType(parents ::: extraSpecializedMixins, decls1, sClass))
      }

      exitingSpecialize(sClass setInfo specializedInfoType)
      val fullEnv = outerEnv ++ env

      /** Enter 'sym' in the scope of the current specialized class. It's type is
       *  mapped through the active environment, binding type variables to concrete
       *  types. The existing typeEnv for `sym` is composed with the current active
       *  environment
       */
      def enterMember(sym: Symbol): Symbol = {
        typeEnv(sym) = fullEnv ++ typeEnv(sym) // append the full environment
        sym modifyInfo (_.substThis(clazz, sClass).instantiateTypeParams(oldClassTParams, newClassTParams map (_.tpe)))
        // we remove any default parameters. At this point, they have been all
        // resolved by the type checker. Later on, erasure re-typechecks everything and
        // chokes if it finds default parameters for specialized members, even though
        // they are never needed.
        mapParamss(sym)(_ resetFlag DEFAULTPARAM)
        decls1 enter subst(fullEnv)(sym)
      }

      /** Create and enter in scope an overridden symbol m1 for `m` that forwards
       *  to `om`. `om` is a fresh, special overload of m1 that is an implementation
       *  of `m`. For example, for a
       *
       *  class Foo[@specialized A] {
       *    def m(x: A) = <body> // m
       *  }
       *  , for class Foo$I extends Foo[Int], this method enters two new symbols in
       *  the scope of Foo$I:
       *
       *    def m(x: Int) = m$I(x) // m1
       *    def m$I(x: Int) = <body>/adapted to env {A -> Int} // om
       */
      def forwardToOverload(m: Symbol): Symbol = {
        val specMember = enterMember(cloneInSpecializedClass(m, f => (f | OVERRIDE) & ~(DEFERRED | CASEACCESSOR)))
        val om         = specializedOverload(sClass, m, env).setFlag(OVERRIDE)
        val original = info.get(m) match {
          case Some(NormalizedMember(tg)) => tg
          case _                          => m
        }
        info(specMember) = Forward(om)
        info(om)         = if (original.isDeferred) Forward(original) else Implementation(original)
        typeEnv(om)      = env ++ typeEnv(m) // add the environment for any method tparams

        overloads(specMember) ::= Overload(om, typeEnv(om))
        enterMember(om)
      }

      for (m <- normMembers ; if needsSpecialization(outerEnv ++ env, m) && satisfiable(fullEnv)) {
        if (!m.isDeferred)
          addConcreteSpecMethod(m)
        // specialized members have to be overridable.
        if (m.isPrivate)
          m.resetFlag(PRIVATE).setFlag(PROTECTED)

        if (m.isConstructor) {
          val specCtor = enterMember(cloneInSpecializedClass(m, x => x))
          info(specCtor) = Forward(m)
        }
        else if (isNormalizedMember(m)) {  // methods added by normalization
          val NormalizedMember(original) = info(m)
          if (nonConflicting(env ++ typeEnv(m))) {
            if (info(m).degenerate) {
              debuglog("degenerate normalized member " + m.defString)
              val specMember = enterMember(cloneInSpecializedClass(m, _ & ~DEFERRED))

              info(specMember)    = Implementation(original)
              typeEnv(specMember) = env ++ typeEnv(m)
            } else {
              val om = forwardToOverload(m)
              debuglog("normalizedMember " + m + " om: " + om + " " + pp(typeEnv(om)))
            }
          }
          else
            debuglog("conflicting env for " + m + " env: " + env)
        }
        else if (m.isDeferred) { // abstract methods
          val specMember = enterMember(cloneInSpecializedClass(m, _ | DEFERRED))
          // debuglog("deferred " + specMember.fullName + " remains abstract")

          info(specMember) = new Abstract(specMember)
          // was: new Forward(specMember) {
          //   override def target = m.owner.info.member(specializedName(m, env))
          // }
        } else if (m.isMethod && !m.hasAccessorFlag) { // other concrete methods
          // log("other concrete " + m)
          forwardToOverload(m)

        } else if (m.isMethod && m.hasFlag(LAZY)) {
          forwardToOverload(m)

        } else if (m.isValue && !m.isMethod && !m.hasFlag(LAZY)) { // concrete value definition
          def mkAccessor(field: Symbol, name: Name) = {
            val newFlags = (SPECIALIZED | m.getter(clazz).flags) & ~(LOCAL | CASEACCESSOR | PARAMACCESSOR)
            // we rely on the super class to initialize param accessors
            val sym = sClass.newMethod(name, field.pos, newFlags)
            info(sym) = SpecializedAccessor(field)
            sym
          }
          def overrideIn(clazz: Symbol, sym: Symbol) = {
            val newFlags = (sym.flags | OVERRIDE | SPECIALIZED) & ~(DEFERRED | CASEACCESSOR | PARAMACCESSOR)
            val sym1     = sym.cloneSymbol(clazz, newFlags)
            sym1 modifyInfo (_ asSeenFrom (clazz.tpe, sym1.owner))
          }
          val specVal = specializedOverload(sClass, m, env)

          addConcreteSpecMethod(m)
          specVal.asInstanceOf[TermSymbol].setAlias(m)

          enterMember(specVal)
          // create accessors
          // debuglog("m: " + m + " isLocal: " + nme.isLocalName(m.name) + " specVal: " + specVal.name + " isLocal: " + nme.isLocalName(specVal.name))

          if (nme.isLocalName(m.name)) {
            val specGetter = mkAccessor(specVal, nme.localToGetter(specVal.name)) setInfo MethodType(Nil, specVal.info)
            val origGetter = overrideIn(sClass, m.getter(clazz))
            info(origGetter) = Forward(specGetter)
            enterMember(specGetter)
            enterMember(origGetter)
            debuglog("specialize accessor in %s: %s -> %s".format(sClass.name.decode, origGetter.name.decode, specGetter.name.decode))

            clazz.caseFieldAccessors.find(_.name.startsWith(m.name)) foreach { cfa =>
              val cfaGetter = overrideIn(sClass, cfa)
              info(cfaGetter) = SpecializedAccessor(specVal)
              enterMember(cfaGetter)
              debuglog("override case field accessor %s -> %s".format(m.name.decode, cfaGetter.name.decode))
            }

            if (specVal.isVariable && m.setter(clazz) != NoSymbol) {
              val specSetter = mkAccessor(specVal, nme.getterToSetter(specGetter.name))
                .resetFlag(STABLE)
              specSetter.setInfo(MethodType(specSetter.newSyntheticValueParams(List(specVal.info)),
                                            UnitClass.tpe))
              val origSetter = overrideIn(sClass, m.setter(clazz))
              info(origSetter) = Forward(specSetter)
              enterMember(specSetter)
              enterMember(origSetter)
            }
          }
          else { // if there are no accessors, specialized methods will need to access this field in specialized subclasses
            m.resetFlag(PRIVATE)
            specVal.resetFlag(PRIVATE)
            debuglog("no accessors for %s/%s, specialized methods must access field in subclass".format(
              m.name.decode, specVal.name.decode))
          }
        }
        else if (m.isClass) {
          val specClass: Symbol = cloneInSpecializedClass(m, x => x)
          typeEnv(specClass) = fullEnv
          specClass setName specializedName(specClass, fullEnv).toTypeName
          enterMember(specClass)
          debuglog("entered specialized class " + specClass.fullName)
          info(specClass) = SpecializedInnerClass(m, fullEnv)
        }
      }
      sClass
    }

    val decls1 = clazz.info.decls.toList flatMap { m: Symbol =>
      if (m.isAnonymousClass) List(m) else {
        normalizeMember(m.owner, m, outerEnv) flatMap { normalizedMember =>
          val ms = specializeMember(m.owner, normalizedMember, outerEnv, clazz.info.typeParams)
          // interface traits have concrete members now
          if (ms.nonEmpty && clazz.isTrait && clazz.isInterface)
            clazz.resetFlag(INTERFACE)

          if (normalizedMember.isMethod) {
            val newTpe = subst(outerEnv, normalizedMember.info)
            // only do it when necessary, otherwise the method type might be at a later phase already
            if (newTpe != normalizedMember.info) {
              normalizedMember updateInfo newTpe
            }
          }
          normalizedMember :: ms
        }
      }
    }

    val subclasses = specializations(clazz.info.typeParams) filter satisfiable
    subclasses foreach {
      env =>
      val spc      = specializedClass(env, decls1)
      val existing = clazz.owner.info.decl(spc.name)

      // a symbol for the specialized class already exists if there's a classfile for it.
      // keeping both crashes the compiler on test/files/pos/spec-Function1.scala
      if (existing != NoSymbol)
        clazz.owner.info.decls.unlink(existing)

      exitingSpecialize(clazz.owner.info.decls enter spc) //!!! assumes fully specialized classes
    }
    if (subclasses.nonEmpty) clazz.resetFlag(FINAL)
    cleanAnyRefSpecCache(clazz, decls1)
    decls1
  }

  /** Expand member `sym` to a set of normalized members. Normalized members
   *  are monomorphic or polymorphic only in non-specialized types.
   *
   *  Given method m[@specialized T, U](x: T, y: U) it returns
   *     m[T, U](x: T, y: U),
   *     m$I[ U](x: Int, y: U),
   *     m$D[ U](x: Double, y: U)
   *     // etc.
   */
  private def normalizeMember(owner: Symbol, sym: Symbol, outerEnv: TypeEnv): List[Symbol] = {
    sym :: (
      if (!sym.isMethod || enteringTyper(sym.typeParams.isEmpty)) Nil
      else {
        // debuglog("normalizeMember: " + sym.fullNameAsName('.').decode)
        var specializingOn = specializedParams(sym)
        val unusedStvars   = specializingOn filterNot specializedTypeVars(sym.info)

        // I think the last condition should be !sym.isArtifact, but that made the
        // compiler start warning about Tuple1.scala and Tuple2.scala claiming
        // their type parameters are used in non-specializable positions.  Why is
        // unusedStvars.nonEmpty for these classes???
        if (unusedStvars.nonEmpty && currentRun.compiles(sym) && !sym.isSynthetic) {
          reporter.warning(sym.pos,
            "%s %s unused or used in non-specializable positions.".format(
              unusedStvars.mkString("", ", ", ""),
              if (unusedStvars.length == 1) "is" else "are")
          )
          unusedStvars foreach (_ removeAnnotation SpecializedClass)
          specializingOn = specializingOn filterNot (unusedStvars contains)
        }
        for (env0 <- specializations(specializingOn) if needsSpecialization(env0, sym)) yield {
          val tps          = survivingParams(sym.info.typeParams, env0)
          val specMember   = sym.cloneSymbol(owner, (sym.flags | SPECIALIZED) & ~DEFERRED)
          val env          = mapAnyRefsInSpecSym(env0, sym, specMember)
          val (keys, vals) = env.toList.unzip

          specMember setName specializedName(sym, env)
          // debuglog("%s normalizes to %s%s".format(sym, specMember,
          //   if (tps.isEmpty) "" else " with params " + tps.mkString(", ")))

          typeEnv(specMember) = outerEnv ++ env
          val tps1 = produceTypeParameters(tps, specMember, env)
          tps1 foreach (_ modifyInfo (_.instantiateTypeParams(keys, vals)))

          // the cloneInfo is necessary so that method parameter symbols are cloned at the new owner
          val methodType = sym.info.resultType.instantiateTypeParams(keys ++ tps, vals ++ tps1.map(_.tpe)).cloneInfo(specMember)
          specMember setInfo GenPolyType(tps1, methodType)

          debuglog("%s expands to %s in %s".format(sym, specMember.name.decode, pp(env)))
          info(specMember) = NormalizedMember(sym)
          overloads(sym) ::= Overload(specMember, env)
          owner.info.decls.enter(specMember)
          specMember
        }
      }
    )
  }

  // concise printing of type env
  private def pp(env: TypeEnv): String = {
    env.toList.sortBy(_._1.name) map {
      case (k, v) =>
        val vsym = v.typeSymbol
        if (k == vsym) "" + k.name
        else k.name + ":" + vsym.name

    } mkString ("env(", ", ", ")")
  }

  /** Specialize member `m` w.r.t. to the outer environment and the type
   *  parameters of the innermost enclosing class.
   *
   *  Turns 'private' into 'protected' for members that need specialization.
   *
   *  Return a list of symbols that are specializations of 'sym', owned by 'owner'.
   */
  private def specializeMember(owner: Symbol, sym: Symbol, outerEnv: TypeEnv, tps: List[Symbol]): List[Symbol] = {
    def specializeOn(tparams: List[Symbol]): List[Symbol] = specializations(tparams) map { spec0 =>
      val spec = mapAnyRefsInOrigCls(spec0, owner)
      if (sym.isPrivate) {
        sym.resetFlag(PRIVATE).setFlag(PROTECTED)
        debuglog("Set %s to private[%s]".format(sym, sym.enclosingPackage))
      }

      val specMember = subst(outerEnv)(specializedOverload(owner, sym, spec))
      typeEnv(specMember) = typeEnv(sym) ++ outerEnv ++ spec
      wasSpecializedForTypeVars(specMember) ++= spec collect { case (s, tp) if s.tpe == tp => s }

      val wasSpec = wasSpecializedForTypeVars(specMember)
      if (wasSpec.nonEmpty)
        debuglog("specialized overload for %s in %s".format(specMember, pp(typeEnv(specMember))))

      overloads(sym) ::= Overload(specMember, spec)
      info(specMember) = SpecialOverload(sym, typeEnv(specMember))

      specMember
    }

    if (sym.isMethod) {
      val stvars = specializedTypeVars(sym)
      if (stvars.nonEmpty)
        debuglog("specialized %s on %s".format(sym.fullLocationString, stvars.map(_.name).mkString(", ")))

      val tps1 = if (sym.isConstructor) tps filter (sym.info.paramTypes contains _) else tps
      val tps2 = tps1 filter stvars
      if (!sym.isDeferred)
        addConcreteSpecMethod(sym)

      specializeOn(tps2)
    }
    else Nil
  }

  /** Return the specialized overload of `m`, in the given environment. */
  private def specializedOverload(owner: Symbol, sym: Symbol, env: TypeEnv): Symbol = {
    val newFlags = (sym.flags | SPECIALIZED) & ~(DEFERRED | CASEACCESSOR)
    // this method properly duplicates the symbol's info
    ( sym.cloneSymbol(owner, newFlags, specializedName(sym, env))
        modifyInfo (info => subst(env, info.asSeenFrom(owner.thisType, sym.owner)))
    )
  }

  /** For each method m that overrides an inherited method m', add a special
   *  overload method `om` that overrides the corresponding overload in the
   *  superclass. For the following example:
   *
   *  class IntFun extends Function1[Int, Int] {
   *    def apply(x: Int): Int = ..
   *  }
   *
   *  this method will return List('apply$mcII$sp')
   */
  private def specialOverrides(clazz: Symbol) = logResultIf[List[Symbol]]("specialOverrides(" + clazz + ")", _.nonEmpty) {
    /** Return the overridden symbol in syms that needs a specialized overriding symbol,
     *  together with its specialization environment. The overridden symbol may not be
     *  the closest to 'overriding', in a given hierarchy.
     *
     *  An method m needs a special override if
     *    * m overrides a method whose type contains specialized type variables
     *    * there is a valid specialization environment that maps the overridden method type to m's type.
     */
    def needsSpecialOverride(overriding: Symbol): (Symbol, TypeEnv) = {
      def checkOverriddenTParams(overridden: Symbol) {
        foreach2(overridden.info.typeParams, overriding.info.typeParams) { (baseTvar, derivedTvar) =>
          val missing = concreteTypes(baseTvar).toSet -- concreteTypes(derivedTvar).toSet
          if (missing.nonEmpty) {
            reporter.error(derivedTvar.pos,
              "Type parameter has to be specialized at least for the same types as in the overridden method. Missing "
              + "types: " + missing.mkString("", ", ", "")
            )
          }
        }
      }
      if (!overriding.isParamAccessor) {
        for (overridden <- overriding.allOverriddenSymbols) {
          val stvars = specializedTypeVars(overridden.info)
          if (stvars.nonEmpty) {
            debuglog("specialized override of %s by %s%s".format(overridden.fullLocationString, overriding.fullLocationString,
              if (stvars.isEmpty) "" else stvars.map(_.name).mkString("(", ", ", ")")))

            if (currentRun compiles overriding)
              checkOverriddenTParams(overridden)

            val env    = unify(overridden.info, overriding.info, emptyEnv, false, true)
            def atNext = exitingSpecialize(overridden.owner.info.decl(specializedName(overridden, env)))

            if (TypeEnv.restrict(env, stvars).nonEmpty && TypeEnv.isValid(env, overridden) && atNext != NoSymbol) {
              debuglog("  " + pp(env) + " found " + atNext)
              return (overridden, env)
            }
          }
        }
      }
      (NoSymbol, emptyEnv)
    }
    (clazz.info.decls flatMap { overriding =>
      needsSpecialOverride(overriding) match {
        case (NoSymbol, _)     => None
        case (overridden, env) =>
          val om = specializedOverload(clazz, overridden, env)
          debuglog("specialized overload %s for %s in %s: %s".format(om, overriding.name.decode, pp(env), om.info))
          typeEnv(om) = env
          addConcreteSpecMethod(overriding)
          info(om) = (
            if (overriding.isDeferred) {    // abstract override
              debuglog("abstract override " + overriding.fullName + " with specialized " + om.fullName)
              Forward(overriding)
            }
            else {
              // if the override is a normalized member, 'om' gets the
              // implementation from its original target, and adds the
              // environment of the normalized member (that is, any
              // specialized /method/ type parameter bindings)
              val impl = info get overriding match {
                case Some(NormalizedMember(target)) =>
                  typeEnv(om) = env ++ typeEnv(overriding)
                  target
                case _ =>
                  overriding
              }
              info(overriding) = Forward(om setPos overriding.pos)
              SpecialOverride(impl)
            }
          )
          overloads(overriding) ::= Overload(om, env)
          ifDebug(exitingSpecialize(assert(
            overridden.owner.info.decl(om.name) != NoSymbol,
            "Could not find " + om.name + " in " + overridden.owner.info.decls))
          )
          Some(om)
      }
    }).toList
  }

  case object UnifyError extends scala.util.control.ControlThrowable
  private[this] def unifyError(tp1: Any, tp2: Any): Nothing = {
    log("unifyError" + ((tp1, tp2)))
    throw UnifyError
  }

  /** Return the most general type environment that specializes tp1 to tp2.
   *  It only allows binding of type parameters annotated with @specialized.
   *  Fails if such an environment cannot be found.
   *
   *  If `strict` is true, a UnifyError is thrown if unification is impossible.
   *
   *  If `tparams` is true, then the methods tries to unify over type params in polytypes as well.
   */
  private def unify(tp1: Type, tp2: Type, env: TypeEnv, strict: Boolean, tparams: Boolean = false): TypeEnv = (tp1, tp2) match {
    case (TypeRef(_, sym1, _), _) if sym1.isSpecialized =>
      debuglog("Unify " + tp1 + ", " + tp2)
      if (isPrimitiveValueClass(tp2.typeSymbol) || isSpecializedAnyRefSubtype(tp2, sym1))
        env + ((sym1, tp2))
      else if (isSpecializedAnyRefSubtype(tp2, sym1))
        env + ((sym1, tp2)) // env + ((sym1, AnyRefClass.tpe))
      else if (strict)
        unifyError(tp1, tp2)
      else
        env
    case (TypeRef(_, sym1, args1), TypeRef(_, sym2, args2)) =>
      if (args1.nonEmpty || args2.nonEmpty)
        debuglog("Unify types " + tp1 + " and " + tp2)

      if (strict && args1.length != args2.length) unifyError(tp1, tp2)
      val e = unify(args1, args2, env, strict)
      if (e.nonEmpty) debuglog("unified to: " + e)
      e
    case (TypeRef(_, sym1, _), _) if sym1.isTypeParameterOrSkolem =>
      env
    case (MethodType(params1, res1), MethodType(params2, res2)) =>
      if (strict && params1.length != params2.length) unifyError(tp1, tp2)
      debuglog("Unify methods " + tp1 + " and " + tp2)
      unify(res1 :: (params1 map (_.tpe)), res2 :: (params2 map (_.tpe)), env, strict)
    case (PolyType(tparams1, res1), PolyType(tparams2, res2)) =>
      debuglog("Unify polytypes " + tp1 + " and " + tp2)
      if (strict && tparams1.length != tparams2.length)
        unifyError(tp1, tp2)
      else if (tparams && tparams1.length == tparams2.length)
        unify(res1 :: tparams1.map(_.info), res2 :: tparams2.map(_.info), env, strict)
      else
        unify(res1, res2, env, strict)
    case (PolyType(_, res), other)                    => unify(res, other, env, strict)
    case (ThisType(_), ThisType(_))                   => env
    case (_, SingleType(_, _))                        => unify(tp1, tp2.underlying, env, strict)
    case (SingleType(_, _), _)                        => unify(tp1.underlying, tp2, env, strict)
    case (ThisType(_), _)                             => unify(tp1.widen, tp2, env, strict)
    case (_, ThisType(_))                             => unify(tp1, tp2.widen, env, strict)
    case (RefinedType(_, _), RefinedType(_, _))       => env
    case (AnnotatedType(_, tp1, _), tp2)              => unify(tp2, tp1, env, strict)
    case (ExistentialType(_, res1), _)                => unify(tp2, res1, env, strict)
    case (TypeBounds(lo1, hi1), TypeBounds(lo2, hi2)) => unify(List(lo1, hi1), List(lo2, hi2), env, strict)
    case _ =>
      debuglog("don't know how to unify %s [%s] with %s [%s]".format(tp1, tp1.getClass, tp2, tp2.getClass))
      env
  }

  private def unify(tp1: List[Type], tp2: List[Type], env: TypeEnv, strict: Boolean): TypeEnv = {
    if (tp1.isEmpty || tp2.isEmpty) env
    else (tp1 zip tp2).foldLeft(env) { (env, args) =>
      if (!strict) unify(args._1, args._2, env, strict)
      else {
        val nenv = unify(args._1, args._2, emptyEnv, strict)
        if (env.keySet intersect nenv.keySet isEmpty) env ++ nenv
        else {
          debuglog("could not unify: u(" + args._1 + ", " + args._2 + ") yields " + nenv + ", env: " + env)
          unifyError(tp1, tp2)
        }
      }
    }
  }

  /** Apply type bindings in the given environment `env` to all declarations.  */
  private def subst(env: TypeEnv, decls: List[Symbol]): List[Symbol] =
    decls map subst(env)

  /** Apply the type environment 'env' to the given type. All type
   *  bindings are supposed to be to primitive types. A type variable
   *  that is annotated with 'uncheckedVariance' is mapped to the corresponding
   *  primitive type losing the annotation.
   */
  private def subst(env: TypeEnv, tpe: Type): Type = {
    class FullTypeMap(from: List[Symbol], to: List[Type]) extends SubstTypeMap(from, to) with AnnotationFilter {
      def keepAnnotation(annot: AnnotationInfo) = !(annot matches uncheckedVarianceClass)

      override def mapOver(tp: Type): Type = tp match {
        case ClassInfoType(parents, decls, clazz) =>
          val parents1  = parents mapConserve this
          val decls1    = mapOver(decls)

          if ((parents1 eq parents) && (decls1 eq decls)) tp
          else ClassInfoType(parents1, decls1, clazz)
        case _ =>
          super.mapOver(tp)
      }
    }
    val (keys, values) = env.toList.unzip
    (new FullTypeMap(keys, values))(tpe)
  }

  private def subst(env: TypeEnv)(decl: Symbol): Symbol =
    decl modifyInfo (info =>
      if (decl.isConstructor) MethodType(subst(env, info).params, decl.owner.tpe)
      else subst(env, info)
    )

  /** Checks if the type parameter symbol is not specialized
   *  and is used as type parameters when extending a class with a specialized
   *  type parameter.
   *  At some point we may remove this restriction.
   *
   *  Example:
   *
   *    class Base[@specialized T]
   *    class Derived[T] extends Base[T] // a non-specialized T is
   *                                     // used as a type param for Base
   *                                     // -> returning true
   */
  private def notSpecializedIn(tsym: Symbol, supertpe: Type) = supertpe match {
    case TypeRef(_, supersym, supertargs) =>
      val tspec = specializedOn(tsym).toSet
      for (supt <- supersym.typeParams) {
        val supspec = specializedOn(supt).toSet
        if (tspec != supspec && tspec.subsetOf(supspec))
          reporter.error(tsym.pos, "Type parameter has to be specialized at least for the same types as in the superclass. Missing types: " + (supspec.diff(tspec)).mkString(", "))
      }
    case _ => //log("nope")
  }

  private def unspecializableClass(tp: Type) = (
       definitions.isRepeatedParamType(tp)  // ???
    || tp.typeSymbol.isJavaDefined
    || tp.typeSymbol.isPackageClass
  )

  /** Type transformation. It is applied to all symbols, compiled or loaded.
   *  If it is a 'no-specialization' run, it is applied only to loaded symbols.
   */
  override def transformInfo(sym: Symbol, tpe: Type): Type = {
    if (settings.nospecialization.value && currentRun.compiles(sym)) tpe
    else tpe.resultType match {
      case cinfo @ ClassInfoType(parents, decls, clazz) if !unspecializableClass(cinfo) =>
        val tparams  = tpe.typeParams
        if (tparams.isEmpty)
          exitingSpecialize(parents map (_.typeSymbol.info))

        val parents1 = parents mapConserve specializedType
        if (parents ne parents1) {
          debuglog("specialization transforms %s%s parents to %s".format(
            if (tparams.nonEmpty) "(poly) " else "", clazz, parents1)
          )
        }
        val newScope = newScopeWith(specializeClass(clazz, typeEnv(clazz)) ++ specialOverrides(clazz): _*)
        // If tparams.isEmpty, this is just the ClassInfoType.
        GenPolyType(tparams, ClassInfoType(parents1, newScope, clazz))
      case _ =>
        tpe
    }
  }

  /** Is any type variable in `env` conflicting with any if its type bounds, when
   *  type bindings in `env` are taken into account?
   *
   *  A conflicting type environment could still be satisfiable.
   */
  def conflicting(env: TypeEnv) = !nonConflicting(env)
  def nonConflicting(env: TypeEnv) = env forall { case (tvar, tpe) =>
    (subst(env, tvar.info.bounds.lo) <:< tpe) && (tpe <:< subst(env, tvar.info.bounds.hi))
  }

  /** The type environment is sound w.r.t. to all type bounds or only soft
   *  conflicts appear. An environment is sound if all bindings are within
   *  the bounds of the given type variable. A soft conflict is a binding
   *  that does not fall within the bounds, but whose bounds contain
   *  type variables that are @specialized, (that could become satisfiable).
   */
  def satisfiable(env: TypeEnv): Boolean = satisfiable(env, false)
  def satisfiable(env: TypeEnv, warnings: Boolean): Boolean = {
    def matches(tpe1: Type, tpe2: Type): Boolean = {
      val t1 = subst(env, tpe1)
      val t2 = subst(env, tpe2)
      ((t1 <:< t2)
        || specializedTypeVars(t1).nonEmpty
        || specializedTypeVars(t2).nonEmpty)
     }

    env forall { case (tvar, tpe) =>
      matches(tvar.info.bounds.lo, tpe) && matches(tpe, tvar.info.bounds.hi) || {
        if (warnings)
          reporter.warning(tvar.pos, "Bounds prevent specialization of " + tvar)

        debuglog("specvars: " +
          tvar.info.bounds.lo + ": " +
          specializedTypeVars(tvar.info.bounds.lo) + " " +
          subst(env, tvar.info.bounds.hi) + ": " +
          specializedTypeVars(subst(env, tvar.info.bounds.hi))
        )
        false
      }
    }
  }

  def satisfiabilityConstraints(env: TypeEnv): Option[TypeEnv] = {
    val noconstraints = Some(emptyEnv)
    def matches(tpe1: Type, tpe2: Type): Option[TypeEnv] = {
      val t1 = subst(env, tpe1)
      val t2 = subst(env, tpe2)
      // log("---------> " + tpe1 + " matches " + tpe2)
      // log(t1 + ", " + specializedTypeVars(t1))
      // log(t2 + ", " + specializedTypeVars(t2))
      // log("unify: " + unify(t1, t2, env, false, false) + " in " + env)
      if (t1 <:< t2) noconstraints
      else if (specializedTypeVars(t1).nonEmpty) Some(unify(t1, t2, env, false, false) -- env.keys)
      else if (specializedTypeVars(t2).nonEmpty) Some(unify(t2, t1, env, false, false) -- env.keys)
      else None
    }

    env.foldLeft[Option[TypeEnv]](noconstraints) {
      case (constraints, (tvar, tpe)) =>
        val loconstraints = matches(tvar.info.bounds.lo, tpe)
        val hiconstraints = matches(tpe, tvar.info.bounds.hi)
        val allconstraints = for (c <- constraints; l <- loconstraints; h <- hiconstraints) yield c ++ l ++ h
        allconstraints
    }
  }

  /** This duplicator additionally performs casts of expressions if that is allowed by the `casts` map. */
  class Duplicator(casts: Map[Symbol, Type]) extends {
    val global: SpecializeTypes.this.global.type = SpecializeTypes.this.global
  } with typechecker.Duplicators {
    private val (castfrom, castto) = casts.unzip
    private object CastMap extends SubstTypeMap(castfrom.toList, castto.toList)

    class BodyDuplicator(_context: Context) extends super.BodyDuplicator(_context) {
      override def castType(tree: Tree, pt: Type): Tree = {
        // log(" expected type: " + pt)
        // log(" tree type: " + tree.tpe)
        tree.tpe = if (tree.tpe != null) fixType(tree.tpe) else null
        // log(" tree type: " + tree.tpe)
        val ntree = if (tree.tpe != null && !(tree.tpe <:< pt)) {
          val casttpe = CastMap(tree.tpe)
          if (casttpe <:< pt) gen.mkCast(tree, casttpe)
          else if (casttpe <:< CastMap(pt)) gen.mkCast(tree, pt)
          else tree
        } else tree
        ntree.tpe = null
        ntree
      }
    }

    protected override def newBodyDuplicator(context: Context) = new BodyDuplicator(context)

  }

  /** A tree symbol substituter that substitutes on type skolems.
   *  If a type parameter is a skolem, it looks for the original
   *  symbol in the 'from' and maps it to the corresponding new
   *  symbol. The new symbol should probably be a type skolem as
   *  well (not enforced).
   *
   *  All private members are made protected in order to be accessible from
   *  specialized classes.
   */
  class ImplementationAdapter(from: List[Symbol],
                              to: List[Symbol],
                              targetClass: Symbol,
                              addressFields: Boolean) extends TreeSymSubstituter(from, to) {
    override val symSubst = new SubstSymMap(from, to) {
      override def matches(sym1: Symbol, sym2: Symbol) =
        if (sym2.isTypeSkolem) sym2.deSkolemize eq sym1
        else sym1 eq sym2
    }

    private def isAccessible(sym: Symbol): Boolean =
      (currentClass == sym.owner.enclClass) && (currentClass != targetClass)

    private def shouldMakePublic(sym: Symbol): Boolean =
      sym.hasFlag(PRIVATE | PROTECTED) && (addressFields || !nme.isLocalName(sym.name))

    /** All private members that are referenced are made protected,
     *  in order to be accessible from specialized subclasses.
     */
    override def transform(tree: Tree): Tree = tree match {
      case Select(qual, name) =>
        val sym = tree.symbol
        if (sym.isPrivate) debuglog(
          "seeing private member %s, currentClass: %s, owner: %s, isAccessible: %b, isLocalName: %b".format(
            sym, currentClass, sym.owner.enclClass, isAccessible(sym), nme.isLocalName(sym.name))
        )
        if (shouldMakePublic(sym) && !isAccessible(sym)) {
          debuglog("changing private flag of " + sym)
          sym.makeNotPrivate(sym.owner)
        }
        super.transform(tree)

      case _ =>
        super.transform(tree)
    }
  }

  /** Return the generic class corresponding to this specialized class. */
  def originalClass(clazz: Symbol): Symbol =
    if (clazz.isSpecialized) {
      val (originalName, _, _) = nme.splitSpecializedName(clazz.name)
      clazz.owner.info.decl(originalName).suchThat(_.isClass)
    } else NoSymbol

  def illegalSpecializedInheritance(clazz: Symbol): Boolean = (
       clazz.isSpecialized
    && originalClass(clazz).parentSymbols.exists(p => hasSpecializedParams(p) && !p.isTrait)
  )

  def specializeCalls(unit: CompilationUnit) = new TypingTransformer(unit) {
    /** Map a specializable method to it's rhs, when not deferred. */
    val body = perRunCaches.newMap[Symbol, Tree]()

    /** Map a specializable method to its value parameter symbols. */
    val parameters = perRunCaches.newMap[Symbol, List[Symbol]]()

    /** Collect method bodies that are concrete specialized methods.
     */
    class CollectMethodBodies extends Traverser {
      override def traverse(tree: Tree) = tree match {
        case DefDef(_, _, _, vparams :: Nil, _, rhs) =>
          if (concreteSpecMethods(tree.symbol) || tree.symbol.isConstructor) {
            // debuglog("!!! adding body of a defdef %s, symbol %s: %s".format(tree, tree.symbol, rhs))
            body(tree.symbol) = rhs
            //          body(tree.symbol) = tree // whole method
            parameters(tree.symbol) = vparams.map(_.symbol)
            concreteSpecMethods -= tree.symbol
          } // no need to descend further down inside method bodies

        case ValDef(mods, name, tpt, rhs) if concreteSpecMethods(tree.symbol) =>
          body(tree.symbol) = rhs
          // log("!!! adding body of a valdef " + tree.symbol + ": " + rhs)
          //super.traverse(tree)
        case _ =>
          super.traverse(tree)
      }
    }

    def doesConform(origSymbol: Symbol, treeType: Type, memberType: Type, env: TypeEnv) = {
      (treeType =:= memberType) || { // anyref specialization
        memberType match {
          case PolyType(_, resTpe) =>
            debuglog("Conformance for anyref - polytype with result type: " + resTpe + " and " + treeType + "\nOrig. sym.: " + origSymbol)
            try {
              val e = unify(origSymbol.tpe, memberType, emptyEnv, true)
              debuglog("obtained env: " + e)
              e.keySet == env.keySet
            } catch {
              case _ =>
                debuglog("Could not unify.")
                false
            }
          case _ => false
        }
      }
    }

    def reportError[T](body: =>T)(handler: TypeError => T): T =
      try body
      catch {
        case te: TypeError =>
          reporter.error(te.pos, te.msg)
          handler(te)
      }

    override def transform(tree: Tree): Tree =
      reportError { transform1(tree) } {_ => tree}

    def transform1(tree: Tree) = {
      val symbol = tree.symbol

      /** The specialized symbol of 'tree.symbol' for tree.tpe, if there is one */
      def specSym(qual: Tree): Option[Symbol] = {
        val env = unify(symbol.tpe, tree.tpe, emptyEnv, false)
        debuglog("[specSym] checking for rerouting: %s with \n\tsym.tpe: %s, \n\ttree.tpe: %s \n\tenv: %s \n\tname: %s"
                .format(tree, symbol.tpe, tree.tpe, env, specializedName(symbol, env)))
        if (!env.isEmpty) {  // a method?
          val specCandidates = qual.tpe.member(specializedName(symbol, env))
          val specMember = specCandidates suchThat { s =>
            doesConform(symbol, tree.tpe, qual.tpe.memberType(s), env)
          }

          debuglog("[specSym] found: " + specCandidates.tpe + ", instantiated as: " + tree.tpe)
          debuglog("[specSym] found specMember: " + specMember)
          if (specMember ne NoSymbol)
            if (TypeEnv.includes(typeEnv(specMember), env)) Some(specMember)
            else {
              debuglog("wrong environments for specialized member: \n\ttypeEnv(%s) = %s\n\tenv = %s".format(specMember, typeEnv(specMember), env))
              None
            }
          else None
        } else None
      }

      curTree = tree
      tree match {
        case Apply(Select(New(tpt), nme.CONSTRUCTOR), args) =>
          def transformNew = {
          debuglog("Attempting to specialize new %s(%s)".format(tpt, args.mkString(", ")))
          val found = findSpec(tpt.tpe)
          if (found.typeSymbol ne tpt.tpe.typeSymbol) {
            // the ctor can be specialized
            debuglog("** instantiated specialized type: " + found)
            reportError {
              localTyper.typedPos(tree.pos)(New(found, transformTrees(args): _*))
            } {
              _ => super.transform(tree)
            }
          } else super.transform(tree)
          }
          transformNew

        case Apply(sel @ Select(sup @ Super(qual, name), name1), args)
          if (sup.symbol.info.parents != beforePrevPhase(sup.symbol.info.parents)) =>
          def transformSuperApply = {

          def parents = sup.symbol.info.parents
          debuglog(tree + " parents changed from: " + beforePrevPhase(parents) + " to: " + parents)

          val res = localTyper.typed(
            Apply(Select(Super(qual, name) setPos sup.pos, name1) setPos sel.pos, transformTrees(args)) setPos tree.pos)
          debuglog("retyping call to super, from: " + symbol + " to " + res.symbol)
          res
          }
          transformSuperApply

        case TypeApply(sel @ Select(qual, name), targs)
                if (!specializedTypeVars(symbol.info).isEmpty && name != nme.CONSTRUCTOR) =>
          def transformTypeApply = {
          debuglog("checking typeapp for rerouting: " + tree + " with sym.tpe: " + symbol.tpe + " tree.tpe: " + tree.tpe)
          val qual1 = transform(qual)
          // log(">>> TypeApply: " + tree + ", qual1: " + qual1)
          specSym(qual1) match {
            case Some(specMember) =>
              debuglog("found " + specMember.fullName)
              ifDebug(assert(symbol.info.typeParams.length == targs.length, symbol.info.typeParams + " / " + targs))

              val env = typeEnv(specMember)
              val residualTargs = symbol.info.typeParams zip targs collect {
                case (tvar, targ) if !env.contains(tvar) || !isPrimitiveValueClass(env(tvar).typeSymbol) => targ
              }
              // See SI-5583.  Don't know why it happens now if it didn't before.
              if (specMember.info.typeParams.isEmpty && residualTargs.nonEmpty) {
                log("!!! Type args to be applied, but symbol says no parameters: " + ((specMember.defString, residualTargs)))
                localTyper.typed(sel)
              }
              else {
                ifDebug(assert(residualTargs.length == specMember.info.typeParams.length,
                  "residual: %s, tparams: %s, env: %s".format(residualTargs, specMember.info.typeParams, env))
                )

                val tree1 = gen.mkTypeApply(Select(qual1, specMember), residualTargs)
                debuglog("rewrote " + tree + " to " + tree1)
                localTyper.typedOperator(atPos(tree.pos)(tree1)) // being polymorphic, it must be a method
              }

            case None =>
              treeCopy.TypeApply(tree, treeCopy.Select(sel, qual1, name), super.transformTrees(targs))
              // See pos/exponential-spec.scala - can't call transform on the whole tree again.
              // super.transform(tree)
          }
          }
          transformTypeApply

        case Select(qual, name) =>
          def transformSelect = {
            qual match {
              case _: Super if illegalSpecializedInheritance(currentClass) => 
                val pos = tree.pos
                debuglog(pos.source.file.name+":"+pos.line+": not specializing call to super inside illegal specialized inheritance class.")
                debuglog(pos.lineContent)
                tree
              case _ =>
                
          debuglog("specializing Select %s [tree.tpe: %s]".format(symbol.defString, tree.tpe))

          //log("!!! select " + tree + " -> " + symbol.info + " specTypeVars: " + specializedTypeVars(symbol.info))
          if (specializedTypeVars(symbol.info).nonEmpty && name != nme.CONSTRUCTOR) {
            // log("!!! unifying " + (symbol, symbol.tpe) + " and " + (tree, tree.tpe))
            val env = unify(symbol.tpe, tree.tpe, emptyEnv, false)
            // log("!!! found env: " + env + "; overloads: " + overloads(symbol))
            if (!env.isEmpty) {
              // debuglog("checking for rerouting: " + tree + " with sym.tpe: " + symbol.tpe + " tree.tpe: " + tree.tpe + " env: " + env)
              val specMember = overload(symbol, env)
              if (specMember.isDefined) {
                localTyper.typedOperator(atPos(tree.pos)(Select(transform(qual), specMember.get.sym.name)))
              }
              else {
                val qual1 = transform(qual)
                val specMember = qual1.tpe.member(specializedName(symbol, env)).suchThat(_.tpe matches subst(env, symbol.tpe))
                if (specMember ne NoSymbol) {
                  val tree1 = atPos(tree.pos)(Select(qual1, specMember))
                  if (specMember.isMethod)
                    localTyper.typedOperator(tree1)
                  else
                    localTyper.typed(tree1)
                } else
                  treeCopy.Select(tree, qual1, name)
              }
            } else
              super.transform(tree)
          } else overloads(symbol).find(_.sym.info =:= symbol.info) match {
              case Some(specMember) =>
                val qual1 = transform(qual)
                debuglog("** routing " + tree + " to " + specMember.sym.fullName + " tree: " + Select(qual1, specMember.sym))
                localTyper.typedOperator(atPos(tree.pos)(Select(qual1, specMember.sym)))
              case None =>
                super.transform(tree)
          }
          }
          }
          transformSelect

        case PackageDef(pid, stats) =>
          tree.symbol.info // make sure specializations have been performed
          atOwner(tree, symbol) {
            val specMembers = implSpecClasses(stats) map localTyper.typed
            treeCopy.PackageDef(tree, pid, transformStats(stats ::: specMembers, symbol.moduleClass))
          }

        case Template(parents, self, body) =>
          def transformTemplate = {
          val specMembers = makeSpecializedMembers(tree.symbol.enclClass) ::: (implSpecClasses(body) map localTyper.typed)
          if (!symbol.isPackageClass)
            (new CollectMethodBodies)(tree)
          val parents1 = map2(currentOwner.info.parents, parents)((tpe, parent) =>
            TypeTree(tpe) setPos parent.pos)

          treeCopy.Template(tree,
            parents1    /*currentOwner.info.parents.map(tpe => TypeTree(tpe) setPos parents.head.pos)*/ ,
            self,
            atOwner(currentOwner)(transformTrees(body ::: specMembers)))
          }
          transformTemplate

        case ddef @ DefDef(_, _, _, vparamss, _, _) if info.isDefinedAt(symbol) =>
          def transformDefDef = {
          // log("--> method: " + ddef + " in " + ddef.symbol.owner + ", " + info(symbol))
          def reportTypeError(body: =>Tree) = reportError(body)(_ => ddef)

          if (symbol.isConstructor) {

            val t = atOwner(symbol)(forwardCtorCall(tree.pos, gen.mkSuperSelect, vparamss, symbol.owner))

            if (symbol.isPrimaryConstructor)
              localTyper.typedPos(symbol.pos)(deriveDefDef(tree)(_ => Block(List(t), Literal(Constant()))))
            else // duplicate the original constructor
              reportTypeError(duplicateBody(ddef, info(symbol).target))
          }
          else info(symbol) match {
            case Implementation(target) =>
              assert(body.isDefinedAt(target), "sym: " + symbol.fullName + " target: " + target.fullName)
              // we have an rhs, specialize it
              val tree1 = reportTypeError {
                duplicateBody(ddef, target)
              }
              debuglog("implementation: " + tree1)
              deriveDefDef(tree1)(transform)

            case NormalizedMember(target) =>
              val constraints = satisfiabilityConstraints(typeEnv(symbol))
              log("constraints: " + constraints)
              if (target.isDeferred || constraints == None) {
                deriveDefDef(tree)(_ => localTyper typed gen.mkSysErrorCall("Fatal error in code generation: this should never be called."))
              } else {
                // we have an rhs, specialize it
                val tree1 = reportTypeError {
                  duplicateBody(ddef, target, constraints.get)
                }
                debuglog("implementation: " + tree1)
                deriveDefDef(tree1)(transform)
              }

            case SpecialOverride(target) =>
              assert(body.isDefinedAt(target), "sym: " + symbol.fullName + " target: " + target.fullName)
              //debuglog("moving implementation, body of target " + target + ": " + body(target))
              debuglog("%s is param accessor? %b".format(ddef.symbol, ddef.symbol.isParamAccessor))
              // we have an rhs, specialize it
              val tree1 = addBody(ddef, target)
              (new ChangeOwnerTraverser(target, tree1.symbol))(tree1.rhs)
              debuglog("changed owners, now: " + tree1)
              deriveDefDef(tree1)(transform)

            case SpecialOverload(original, env) =>
              debuglog("completing specialized " + symbol.fullName + " calling " + original)
              debuglog("special overload " + original + " -> " + env)
              val t = DefDef(symbol, { vparamss =>
                val fun = Apply(Select(This(symbol.owner), original),
                                makeArguments(original, vparamss.head))

                debuglog("inside defdef: " + symbol + "; type: " + symbol.tpe + "; owner: " + symbol.owner)
                gen.maybeMkAsInstanceOf(fun,
                  symbol.owner.thisType.memberType(symbol).finalResultType,
                  symbol.owner.thisType.memberType(original).finalResultType)
              })
              debuglog("created special overload tree " + t)
              debuglog("created " + t)
              reportError {
                localTyper.typed(t)
              } {
                _ => super.transform(tree)
              }

            case fwd @ Forward(_) =>
              debuglog("forward: " + fwd + ", " + ddef)
              val rhs1 = forwardCall(tree.pos, gen.mkAttributedRef(symbol.owner.thisType, fwd.target), vparamss)
              debuglog("-->d completed forwarder to specialized overload: " + fwd.target + ": " + rhs1)
              reportError {
                localTyper.typed(deriveDefDef(tree)(_ => rhs1))
              } {
                _ => super.transform(tree)
              }

            case SpecializedAccessor(target) =>
              val rhs1 = if (symbol.isGetter)
                gen.mkAttributedRef(target)
              else
                Assign(gen.mkAttributedRef(target), Ident(vparamss.head.head.symbol))
              debuglog("specialized accessor: " + target + " -> " + rhs1)
              localTyper.typed(deriveDefDef(tree)(_ => rhs1))

            case Abstract(targ) =>
              debuglog("abstract: " + targ)
              localTyper.typed(deriveDefDef(tree)(rhs => rhs))
          }
          }
          transformDefDef

        case ValDef(_, _, _, _) if symbol.hasFlag(SPECIALIZED) && !symbol.isParamAccessor =>
          def transformValDef = {
          assert(body.isDefinedAt(symbol.alias), body)
          val tree1 = deriveValDef(tree)(_ => body(symbol.alias).duplicate)
          debuglog("now typing: " + tree1 + " in " + tree.symbol.owner.fullName)

          val d = new Duplicator(emptyEnv)
          val newValDef = d.retyped(
            localTyper.context1.asInstanceOf[d.Context],
            tree1,
            symbol.alias.enclClass,
            symbol.enclClass,
            typeEnv(symbol.alias) ++ typeEnv(tree.symbol)
          )
          deriveValDef(newValDef)(transform)
<<<<<<< HEAD

        case Apply(sel @ Select(sup @ Super(qual, name), name1), args)
          if (sup.symbol.info.parents != enteringPrevPhase(sup.symbol.info.parents)) =>

          def parents = sup.symbol.info.parents
          debuglog(tree + " parents changed from: " + enteringPrevPhase(parents) + " to: " + parents)

          val res = localTyper.typed(
            Apply(Select(Super(qual, name) setPos sup.pos, name1) setPos sel.pos, transformTrees(args)) setPos tree.pos)
          debuglog("retyping call to super, from: " + symbol + " to " + res.symbol)
          res
=======
          }
          transformValDef
>>>>>>> 1ab49949

        case _ =>
          super.transform(tree)
      }
    }

    /** Duplicate the body of the given method `tree` to the new symbol `source`.
     *
     *  Knowing that the method can be invoked only in the `castmap` type environment,
     *  this method will insert casts for all the expressions of types mappend in the
     *  `castmap`.
     */
    private def duplicateBody(tree: DefDef, source: Symbol, castmap: TypeEnv = emptyEnv) = {
      val symbol = tree.symbol
      val meth   = addBody(tree, source)

      val d = new Duplicator(castmap)
      debuglog("-->d DUPLICATING: " + meth)
      d.retyped(
        localTyper.context1.asInstanceOf[d.Context],
        meth,
        source.enclClass,
        symbol.enclClass,
        typeEnv(source) ++ typeEnv(symbol)
      )
    }

    /** Put the body of 'source' as the right hand side of the method 'tree'.
     *  The destination method gets fresh symbols for type and value parameters,
     *  and the body is updated to the new symbols, and owners adjusted accordingly.
     *  However, if the same source tree is used in more than one place, full re-typing
     *  is necessary. @see method duplicateBody
     */
    private def addBody(tree: DefDef, source: Symbol): DefDef = {
      val symbol = tree.symbol
      debuglog("specializing body of" + symbol.defString)
      val DefDef(_, _, tparams, vparams :: Nil, tpt, _) = tree
//      val (_, origtparams) = splitParams(source.typeParams)
      val env = typeEnv(symbol)
      val boundTvars = env.keySet
      val origtparams = source.typeParams.filter(tparam => !boundTvars(tparam) || !isPrimitiveValueType(env(tparam)))
      if (origtparams.nonEmpty || symbol.typeParams.nonEmpty)
        debuglog("substituting " + origtparams + " for " + symbol.typeParams)

      // skolemize type parameters
      val oldtparams = tparams map (_.symbol)
      val newtparams = deriveFreshSkolems(oldtparams)
      map2(tparams, newtparams)(_ setSymbol _)

      // create fresh symbols for value parameters to hold the skolem types
      val newSyms = cloneSymbolsAtOwnerAndModify(vparams map (_.symbol), symbol, _.substSym(oldtparams, newtparams))

      // replace value and type parameters of the old method with the new ones
      // log("Adding body for " + tree.symbol + " - origtparams: " + origtparams + "; tparams: " + tparams)
      // log("Type vars of: " + source + ": " + source.typeParams)
      // log("Type env of: " + tree.symbol + ": " + boundTvars)
      // log("newtparams: " + newtparams)
      val symSubstituter = new ImplementationAdapter(
        parameters(source) ::: origtparams,
        newSyms ::: newtparams,
        source.enclClass,
        false) // don't make private fields public

      val newBody = symSubstituter(body(source).duplicate)
      tpt.tpe = tpt.tpe.substSym(oldtparams, newtparams)

      copyDefDef(tree)(vparamss = List(newSyms map ValDef), rhs = newBody)
    }

    /** Create trees for specialized members of 'sClass', based on the
     *  symbols that are already there.
     */
    private def makeSpecializedMembers(sClass: Symbol): List[Tree] = {
      // add special overrides first
//      if (!specializedClass.hasFlag(SPECIALIZED))
//        for (m <- specialOverrides(specializedClass)) specializedClass.info.decls.enter(m)
      val mbrs = new mutable.ListBuffer[Tree]
      var hasSpecializedFields = false

      for (m <- sClass.info.decls
             if m.hasFlag(SPECIALIZED)
                 && (m.sourceFile ne null)
                 && satisfiable(typeEnv(m), !sClass.hasFlag(SPECIALIZED))) {
        debuglog("creating tree for " + m.fullName)
        if (m.isMethod)  {
          if (info(m).target.hasAccessorFlag) hasSpecializedFields = true
          if (m.isClassConstructor) {
            val origParams = parameters(info(m).target)
            val vparams = (
              map2(m.info.paramTypes, origParams)((tp, sym) =>
                m.newValue(specializedName(sym, typeEnv(sClass)), sym.pos, sym.flags) setInfo tp
              )
            )
            // param accessors for private members (the others are inherited from the generic class)
            if (m.isPrimaryConstructor) {
              for (param <- vparams ; if sClass.info.nonPrivateMember(param.name) == NoSymbol) {
                val acc = param.cloneSymbol(sClass, param.flags | PARAMACCESSOR | PRIVATE)
                sClass.info.decls.enter(acc)
                mbrs += ValDef(acc, EmptyTree).setType(NoType).setPos(m.pos)
              }
            }

            // ctor
            mbrs += atPos(m.pos)(DefDef(m, Modifiers(m.flags), mmap(List(vparams))(ValDef), EmptyTree))
          } else {
            mbrs += atPos(m.pos)(DefDef(m, { paramss => EmptyTree }))
          }
        } else if (m.isValue) {
          mbrs += ValDef(m, EmptyTree).setType(NoType).setPos(m.pos)
        } else if (m.isClass) {
//           mbrs  +=
//              ClassDef(m, Template(m.info.parents map TypeTree, emptyValDef, List())
//                         .setSymbol(m.newLocalDummy(m.pos)))
//            log("created synthetic class: " + m.fullName)
        }
      }
      if (hasSpecializedFields) {
        val isSpecializedInstance = sClass :: sClass.parentSymbols exists (_ hasFlag SPECIALIZED)
        val sym = sClass.newMethod(nme.SPECIALIZED_INSTANCE, sClass.pos) setInfoAndEnter MethodType(Nil, BooleanClass.tpe)

        mbrs += atPos(sym.pos) {
          DefDef(sym, Literal(Constant(isSpecializedInstance)).setType(BooleanClass.tpe)).setType(NoType)
        }
      }
      mbrs.toList
    }

    /** Create specialized class definitions */
    def implSpecClasses(trees: List[Tree]): List[Tree] = {
      val buf = new mutable.ListBuffer[Tree]
      for (tree <- trees)
        tree match {
          case ClassDef(_, _, _, impl) =>
            tree.symbol.info // force specialization
            for (((sym1, env), specCls) <- specializedClass if sym1 == tree.symbol) {
              val parents = specCls.info.parents.map(TypeTree)
              buf +=
                ClassDef(specCls, atPos(impl.pos)(Template(parents, emptyValDef, List()))
                           .setSymbol(specCls.newLocalDummy(sym1.pos))) setPos tree.pos
              debuglog("created synthetic class: " + specCls + " of " + sym1 + " in " + pp(env))
            }
          case _ =>
        }
      buf.toList
    }
  }

  private def forwardCall(pos: scala.reflect.internal.util.Position, receiver: Tree, paramss: List[List[ValDef]]): Tree = {
    val argss = mmap(paramss)(x => Ident(x.symbol))
    atPos(pos) { (receiver /: argss) (Apply.apply) }
  }

  /** Forward to the generic class constructor. If the current class initializes
   *  specialized fields corresponding to parameters, it passes null to the superclass
   *  constructor. This saves the boxing cost for initializing generic fields that are
   *  never used.
   *
   *  For example:
   *  {{{
   *    case class Tuple2[T, U](x: T, y: U)
   *
   *    class Tuple2$II {
   *      val _x$I: Int = ..
   *      def x = _x$I
   *      // same for y
   *      def this(x: Int, y: Int) {
   *        super.this(null.asInstanceOf[Int], null.asInstanceOf[Int])
   *      }
   *    }
   *  }}
   */
  private def forwardCtorCall(pos: scala.reflect.internal.util.Position, receiver: Tree, paramss: List[List[ValDef]], clazz: Symbol): Tree = {

    /** A constructor parameter `f` initializes a specialized field
     *  iff:
     *    - it is specialized itself
     *    - there is a getter for the original (non-specialized) field in the same class
     *    - there is a getter for the specialized field in the same class
     */
    def initializesSpecializedField(f: Symbol) = (
         (f.name endsWith nme.SPECIALIZED_SUFFIX)
      && clazz.info.member(nme.originalName(f.name)).isPublic
      && clazz.info.decl(f.name).suchThat(_.isGetter) != NoSymbol
    )

    val argss = mmap(paramss)(x =>
      if (initializesSpecializedField(x.symbol))
        gen.mkAsInstanceOf(Literal(Constant(null)), x.symbol.tpe)
      else
        Ident(x.symbol)
    )
    atPos(pos) { (receiver /: argss) (Apply.apply) }
  }

  /** Add method m to the set of symbols for which we need an implementation tree
   *  in the tree transformer.
   *
   *  @note This field is part of the specializeTypes subcomponent, so any symbols
   *        that here are not garbage collected at the end of a compiler run!
   */
  def addConcreteSpecMethod(m: Symbol) {
    if (currentRun.compiles(m)) concreteSpecMethods += m
  }

  private def makeArguments(fun: Symbol, vparams: List[Symbol]): List[Tree] = (
    //! TODO: make sure the param types are seen from the right prefix
    map2(fun.info.paramTypes, vparams)((tp, arg) => gen.maybeMkAsInstanceOf(Ident(arg), tp, arg.tpe))
  )
  private def findSpec(tp: Type): Type = tp match {
    case TypeRef(pre, sym, _ :: _) => specializedType(tp)
    case _                         => tp
  }

  class SpecializationTransformer(unit: CompilationUnit) extends Transformer {
    informProgress("specializing " + unit)
    override def transform(tree: Tree) = {
      val resultTree = if (settings.nospecialization.value) tree
      else exitingSpecialize(specializeCalls(unit).transform(tree))

      // Remove the final modifier and @inline annotation from anything in the
      // original class (since it's being overridden in at least onesubclass).
      //
      // We do this here so that the specialized subclasses will correctly copy
      // final and @inline.
      info.foreach {
        case (sym, SpecialOverload(target, _)) => {
          sym.resetFlag(FINAL)
          target.resetFlag(FINAL)
          sym.removeAnnotation(ScalaInlineClass)
          target.removeAnnotation(ScalaInlineClass)
        }
        case _ => {}
      }

      resultTree
    }
  }

  def printSpecStats() {
    println("    concreteSpecMembers: %7d".format(concreteSpecMethods.size))
    println("    overloads:           %7d".format(overloads.size))
    println("    typeEnv:             %7d".format(typeEnv.size))
    println("    info:                %7d".format(info.size))
  }
}<|MERGE_RESOLUTION|>--- conflicted
+++ resolved
@@ -1415,11 +1415,11 @@
           transformNew
 
         case Apply(sel @ Select(sup @ Super(qual, name), name1), args)
-          if (sup.symbol.info.parents != beforePrevPhase(sup.symbol.info.parents)) =>
+          if (sup.symbol.info.parents != enteringPrevPhase(sup.symbol.info.parents)) =>
           def transformSuperApply = {
 
           def parents = sup.symbol.info.parents
-          debuglog(tree + " parents changed from: " + beforePrevPhase(parents) + " to: " + parents)
+          debuglog(tree + " parents changed from: " + enteringPrevPhase(parents) + " to: " + parents)
 
           val res = localTyper.typed(
             Apply(Select(Super(qual, name) setPos sup.pos, name1) setPos sel.pos, transformTrees(args)) setPos tree.pos)
@@ -1645,23 +1645,8 @@
             typeEnv(symbol.alias) ++ typeEnv(tree.symbol)
           )
           deriveValDef(newValDef)(transform)
-<<<<<<< HEAD
-
-        case Apply(sel @ Select(sup @ Super(qual, name), name1), args)
-          if (sup.symbol.info.parents != enteringPrevPhase(sup.symbol.info.parents)) =>
-
-          def parents = sup.symbol.info.parents
-          debuglog(tree + " parents changed from: " + enteringPrevPhase(parents) + " to: " + parents)
-
-          val res = localTyper.typed(
-            Apply(Select(Super(qual, name) setPos sup.pos, name1) setPos sel.pos, transformTrees(args)) setPos tree.pos)
-          debuglog("retyping call to super, from: " + symbol + " to " + res.symbol)
-          res
-=======
           }
           transformValDef
->>>>>>> 1ab49949
-
         case _ =>
           super.transform(tree)
       }
