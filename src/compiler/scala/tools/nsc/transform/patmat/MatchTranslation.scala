--- conflicted
+++ resolved
@@ -116,12 +116,7 @@
         val makers = {
           val paramType = extractor.aligner.wholeType
           // Statically conforms to paramType
-<<<<<<< HEAD
           if (tpe <:< paramType) treeMaker(binder, false, pos) :: Nil
-          else typeTest :: extraction :: Nil
-        )
-=======
-          if (this ensureConformsTo paramType) treeMaker(binder, false, pos) :: Nil
           else {
             // chain a type-testing extractor before the actual extractor call
             // it tests the type, checks the outer pointer and casts to the expected type
@@ -137,7 +132,6 @@
           }
         }
 
->>>>>>> 014ebc46
         step(makers: _*)(extractor.subBoundTrees: _*)
       }
 
