--- conflicted
+++ resolved
@@ -13,9 +13,10 @@
 import base.comment._
 import model._
 import scala.reflect.internal.Reporter
-import scala.collection._
+import scala.collection.{immutable, _}
 import java.io.Writer
 import java.net.URI
+
 import javax.xml.stream.XMLOutputFactory
 
 /** An html page that is part of a Scaladoc site.
@@ -82,7 +83,6 @@
   def commentToHtml(comment: Comment): Elems =
     bodyToHtml(comment.body)
 
-<<<<<<< HEAD
   def bodyToHtml(body: comment.Body): Elems =
     body.blocks.toList flatMap (blockToHtml(_))
 
@@ -97,30 +97,8 @@
     case OrderedList(items, listStyle) => Ol(`class`= listStyle, elems= listItemsToHtml(items))
     case DefinitionList(items)         => Dl(items.toList flatMap { case (t, d) => Dt(inlineToHtml(t)) :: Dd(blockToHtml(d)) :: NoElems })
     case HorizontalRule()              => Hr
+    case tbl: comment.Table                    => tableToHtml(tbl)
   }) :: NoElems
-=======
-  def bodyToHtml(body: Body): NodeSeq =
-    body.blocks flatMap (blockToHtml(_))
-
-  def blockToHtml(block: Block): NodeSeq = block match {
-    case Title(in, 1) => <h3>{ inlineToHtml(in) }</h3>
-    case Title(in, 2) => <h4>{ inlineToHtml(in) }</h4>
-    case Title(in, 3) => <h5>{ inlineToHtml(in) }</h5>
-    case Title(in, _) => <h6>{ inlineToHtml(in) }</h6>
-    case Paragraph(in) => <p>{ inlineToHtml(in) }</p>
-    case Code(data) =>
-      <pre>{ SyntaxHigh(data) }</pre> //<pre>{ scala.xml.Text(data) }</pre>
-    case UnorderedList(items) =>
-      <ul>{ listItemsToHtml(items) }</ul>
-    case OrderedList(items, listStyle) =>
-      <ol class={ listStyle }>{ listItemsToHtml(items) }</ol>
-    case DefinitionList(items) =>
-      <dl>{items map { case (t, d) => <dt>{ inlineToHtml(t) }</dt><dd>{ blockToHtml(d) }</dd> } }</dl>
-    case HorizontalRule() =>
-      <hr/>
-    case tbl: Table => tableToHtml(tbl)
-  }
->>>>>>> a3542af7
 
   def listItemsToHtml(items: Seq[Block]) =
     items.foldLeft(NoElems){ (xmlList, item) =>
@@ -166,15 +144,9 @@
       inlineToHtml(text)
   }
 
-<<<<<<< HEAD
-  def typeToHtml(tpes: List[model.TypeEntity], hasLinks: Boolean): Elems = tpes match {
-    case Nil         => NoElems
-    case List(tpe)   => typeToHtml(tpe, hasLinks)
-    case tpe :: rest => typeToHtml(tpe, hasLinks) ++ (Txt(" with ") :: typeToHtml(rest, hasLinks))
-=======
-  private def tableToHtml(table: Table): NodeSeq = {
-
-    val Table(header, columnOptions, rows) = table
+  private def tableToHtml(table: comment.Table): Elem = {
+
+    val comment.Table(header, columnOptions, rows) = table
 
     val colClass = Map(
       ColumnOption.ColumnOptionLeft -> "doctbl-left",
@@ -182,32 +154,26 @@
       ColumnOption.ColumnOptionRight -> "doctbl-right"
     )
     val cc = columnOptions.map(colClass)
-
-    <table class="doctbl">
-      <thead>
-        <tr>{ (header.cells zip cc).map{ case (cell, cls) => <th class={ cls }>{ cell.blocks.map(blockToHtml) }</th>} }</tr>
-      </thead>
-      {
-        if (rows.nonEmpty) {
-          <tbody>{
-            rows.map {
-              row => <tr>{ (row.cells zip cc).map{ case (cell, cls) => <td class={ cls }>{ cell.blocks.map(blockToHtml) }</td>} }</tr>
-            }
+    Table(
+      thead = THead(
+        Tr(
+          (header.cells zip cc).toList.map{ case (cell, cls) => Th(cell.blocks.flatMap(blockToHtml).toList, `class` = cls)}
+        ) :: immutable.Nil
+      ),
+      tbody = if (rows.nonEmpty) {
+        TBody(
+          rows.toList.map {
+            row => Tr((row.cells zip cc).toList.map{ case (cell, cls) => Td(elems = cell.blocks.flatMap(blockToHtml).toList, `class`=cls) })
           }
-          </tbody>
-        }
-      }
-    </table>
-  }
-
-  def typeToHtml(tpes: List[model.TypeEntity], hasLinks: Boolean): NodeSeq = tpes match {
-    case Nil =>
-      NodeSeq.Empty
-    case List(tpe) =>
-      typeToHtml(tpe, hasLinks)
-    case tpe :: rest =>
-      typeToHtml(tpe, hasLinks) ++ scala.xml.Text(" with ") ++ typeToHtml(rest, hasLinks)
->>>>>>> a3542af7
+        )
+      } else null,
+      `class` = "doctbl")
+  }
+
+  def typeToHtml(tpes: List[model.TypeEntity], hasLinks: Boolean): Elems = tpes match {
+    case Nil         => NoElems
+    case List(tpe)   => typeToHtml(tpe, hasLinks)
+    case tpe :: rest => typeToHtml(tpe, hasLinks) ++ (Txt(" with ") :: typeToHtml(rest, hasLinks))
   }
 
   def typeToHtml(tpe: model.TypeEntity, hasLinks: Boolean): Elems = {
