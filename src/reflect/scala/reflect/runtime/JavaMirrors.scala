package scala.reflect
package runtime

import scala.ref.WeakReference
import scala.collection.mutable.WeakHashMap

import java.lang.{Class => jClass, Package => jPackage}
import java.lang.reflect.{
  Method => jMethod, Constructor => jConstructor, Modifier => jModifier, Field => jField,
  Member => jMember, Type => jType, TypeVariable => jTypeVariable, Array => jArray,
  GenericDeclaration, GenericArrayType, ParameterizedType, WildcardType, AnnotatedElement }
import java.lang.annotation.{Annotation => jAnnotation}
import java.io.IOException
import internal.MissingRequirementError
import internal.pickling.ByteCodecs
import internal.ClassfileConstants._
import internal.pickling.UnPickler
import scala.collection.mutable.{ HashMap, ListBuffer }
import internal.Flags._
import ReflectionUtils.{staticSingletonInstance, innerSingletonInstance}
import scala.language.existentials
import scala.runtime.{ScalaRunTime, BoxesRunTime}

private[reflect] trait JavaMirrors extends internal.SymbolTable with api.JavaUniverse { thisUniverse: SymbolTable =>

  private lazy val mirrors = new WeakHashMap[ClassLoader, WeakReference[JavaMirror]]()

  private def createMirror(owner: Symbol, cl: ClassLoader): Mirror = {
    val jm = new JavaMirror(owner, cl)
    mirrors(cl) = new WeakReference(jm)
    jm.init()
    jm
  }

  override type RuntimeClass = java.lang.Class[_]

  override type Mirror = JavaMirror

  override lazy val rootMirror: Mirror = createMirror(NoSymbol, rootClassLoader)

  // overriden by ReflectGlobal
  def rootClassLoader: ClassLoader = this.getClass.getClassLoader

  trait JavaClassCompleter extends FlagAssigningCompleter

  def init() = {
    definitions.AnyValClass // force it.

    // establish root association to avoid cyclic dependency errors later
    rootMirror.classToScala(classOf[java.lang.Object]).initialize

    // println("initializing definitions")
    definitions.init()
  }

  def runtimeMirror(cl: ClassLoader): Mirror = mirrors get cl match {
    case Some(WeakReference(m)) => m
    case _ => createMirror(rootMirror.RootClass, cl)
  }

  /** The API of a mirror for a reflective universe */
  class JavaMirror(owner: Symbol,
    /** Class loader that is a mastermind behind the reflexive mirror */
    val classLoader: ClassLoader
  ) extends Roots(owner) with super.JavaMirror { thisMirror =>

    val universe: thisUniverse.type = thisUniverse

    import definitions._

    /** The lazy type for root.
     */
    override lazy val rootLoader = new LazyType with FlagAgnosticCompleter {
      override def complete(sym: Symbol) = sym setInfo new LazyPackageType
    }

    // reflective mirrors can't know the exhaustive list of available packages
    // (that's because compiler mirrors are based on directories and reflective mirrors are based on classloaders,
    // and unlike directories classloaders might make up stuff on the fly)
    // hence we need to be optimistic and create packages out of thin air
    // the same thing is done by the `missingHook` below
    override def staticPackage(fullname: String): ModuleSymbol =
      try super.staticPackage(fullname)
      catch {
        case _: MissingRequirementError =>
          makeScalaPackage(fullname)
      }

// ----------- Caching ------------------------------------------------------------------

    private val classCache = new TwoWayCache[jClass[_], ClassSymbol]
    private val packageCache = new TwoWayCache[Package, ModuleSymbol]
    private val methodCache = new TwoWayCache[jMethod, MethodSymbol]
    private val constructorCache = new TwoWayCache[jConstructor[_], MethodSymbol]
    private val fieldCache = new TwoWayCache[jField, TermSymbol]
    private val tparamCache = new TwoWayCache[jTypeVariable[_ <: GenericDeclaration], TypeSymbol]

    private[runtime] def toScala[J: HasJavaClass, S](cache: TwoWayCache[J, S], key: J)(body: (JavaMirror, J) => S): S =
      cache.toScala(key){
        val jclazz = implicitly[HasJavaClass[J]] getClazz key
        body(mirrorDefining(jclazz), key)
      }

    private implicit val classHasJavaClass: HasJavaClass[jClass[_]] =
      new HasJavaClass(identity)
    private implicit val methHasJavaClass: HasJavaClass[jMethod]
      = new HasJavaClass(_.getDeclaringClass)
    private implicit val fieldHasJavaClass: HasJavaClass[jField] =
      new HasJavaClass(_.getDeclaringClass)
    private implicit val constrHasJavaClass: HasJavaClass[jConstructor[_]] =
      new HasJavaClass(_.getDeclaringClass)
    private implicit val tparamHasJavaClass: HasJavaClass[jTypeVariable[_ <: GenericDeclaration]] =
      new HasJavaClass ( (tparam: jTypeVariable[_ <: GenericDeclaration]) => {
        tparam.getGenericDeclaration match {
          case jclazz: jClass[_] => jclazz
          case jmeth: jMethod => jmeth.getDeclaringClass
          case jconstr: jConstructor[_] => jconstr.getDeclaringClass
        }
      })

// ----------- Implementations of mirror operations and classes  -------------------

    private def ErrorInnerClass(sym: Symbol) = throw new ScalaReflectionException(s"$sym is an inner class, use reflectClass on an InstanceMirror to obtain its ClassMirror")
    private def ErrorInnerModule(sym: Symbol) = throw new ScalaReflectionException(s"$sym is an inner module, use reflectModule on an InstanceMirror to obtain its ModuleMirror")
    private def ErrorStaticClass(sym: Symbol) = throw new ScalaReflectionException(s"$sym is a static class, use reflectClass on a RuntimeMirror to obtain its ClassMirror")
    private def ErrorStaticModule(sym: Symbol) = throw new ScalaReflectionException(s"$sym is a static module, use reflectModule on a RuntimeMirror to obtain its ModuleMirror")
    private def ErrorNotMember(sym: Symbol, owner: Symbol) = throw new ScalaReflectionException(s"expected a member of $owner, you provided ${sym.kindString} ${sym.fullName}")
    private def ErrorNotField(sym: Symbol) = throw new ScalaReflectionException(s"expected a field or an accessor method symbol, you provided $sym")
    private def ErrorNonExistentField(sym: Symbol) = throw new ScalaReflectionException(
      sm"""Scala field ${sym.name} isn't represented as a Java field, neither it has a Java accessor method
          |note that private parameters of class constructors don't get mapped onto fields and/or accessors,
          |unless they are used outside of their declaring constructors.""")
    private def ErrorSetImmutableField(sym: Symbol) = throw new ScalaReflectionException(s"cannot set an immutable field ${sym.name}")
    private def ErrorNotConstructor(sym: Symbol, owner: Symbol) = throw new ScalaReflectionException(s"expected a constructor of $owner, you provided $sym")
    private def ErrorFree(member: Symbol, freeType: Symbol) = throw new ScalaReflectionException(s"cannot reflect ${member.kindString} ${member.name}, because it's a member of a weak type ${freeType.name}")

    /** Helper functions for extracting typed values from a (Class[_], Any)
     *  representing an annotation argument.
     */
    private object toAnnotArg {
      val        StringClass = classOf[String]
      val         ClassClass = classOf[jClass[_]]
      object  PrimitiveClass { def unapply(x: jClass[_]) = x.isPrimitive }
      object       EnumClass { def unapply(x: jClass[_]) = x.isEnum }
      object      ArrayClass { def unapply(x: jClass[_]) = x.isArray }
      object AnnotationClass { def unapply(x: jClass[_]) = x.isAnnotation }

      object ConstantArg {
        def enumToSymbol(enum: Enum[_]): Symbol = {
          val staticPartOfEnum = classToScala(enum.getClass).companionSymbol
          staticPartOfEnum.typeSignature.declaration(enum.name: TermName)
        }

        def unapply(schemaAndValue: (jClass[_], Any)): Option[Any] = schemaAndValue match {
          case (StringClass | PrimitiveClass(), value) => Some(value)
          case (ClassClass, value: jClass[_])          => Some(classToScala(value).toType)
          case (EnumClass(), value: Enum[_])           => Some(enumToSymbol(value))
          case _                                       => None
        }
      }
      def apply(schemaAndValue: (jClass[_], Any)): ClassfileAnnotArg = schemaAndValue match {
        case ConstantArg(value)                      => LiteralAnnotArg(Constant(value))
        case (clazz @ ArrayClass(), value: Array[_]) => ArrayAnnotArg(value map (x => apply(ScalaRunTime.arrayElementClass(clazz) -> x)))
        case (AnnotationClass(), value: jAnnotation) => NestedAnnotArg(JavaAnnotationProxy(value))
        case _                                       => UnmappableAnnotArg
      }
    }
    private case class JavaAnnotationProxy(jann: jAnnotation) extends AnnotationInfo {
      override val atp: Type = classToScala(jann.annotationType).toType
      override val args: List[Tree] = Nil
      override def original: Tree = EmptyTree
      override def setOriginal(t: Tree): this.type = throw new Exception("setOriginal inapplicable for " + this)
      override def pos: Position = NoPosition
      override def setPos(pos: Position): this.type = throw new Exception("setPos inapplicable for " + this)
      override def toString = completeAnnotationToString(this)

      // todo. find out the exact order of assocs as they are written in the class file
      // currently I'm simply sorting the methods to guarantee stability of the output
      override lazy val assocs: List[(Name, ClassfileAnnotArg)] = (
        jann.annotationType.getDeclaredMethods.sortBy(_.getName).toList map (m =>
          (m.getName: TermName) -> toAnnotArg(m.getReturnType -> m.invoke(jann))
        )
      )
    }

    def reflect[T: ClassTag](obj: T): InstanceMirror = new JavaInstanceMirror(obj)

    def reflectClass(cls: ClassSymbol): ClassMirror = {
      if (!cls.isStatic) ErrorInnerClass(cls)
      new JavaClassMirror(null, cls)
    }

    def reflectModule(mod: ModuleSymbol): ModuleMirror = {
      if (!mod.isStatic) ErrorInnerModule(mod)
      new JavaModuleMirror(null, mod)
    }

    def runtimeClass(tpe: Type): RuntimeClass = typeToJavaClass(tpe)

    def runtimeClass(cls: ClassSymbol): RuntimeClass = classToJava(cls)

    def classSymbol(rtcls: RuntimeClass): ClassSymbol = classToScala(rtcls)

    def moduleSymbol(rtcls: RuntimeClass): ModuleSymbol = classToScala(rtcls).companionModule.asModule

    private def ensuringNotFree(sym: Symbol)(body: => Any) {
      val freeType = sym.ownerChain find (_.isFreeType)
      freeType match {
        case Some(freeType) => ErrorFree(sym, freeType)
        case _ => body
      }
    }

    private def checkMemberOf(sym: Symbol, owner: ClassSymbol) {
      if (sym.owner == AnyClass || sym.owner == AnyRefClass || sym.owner == ObjectClass) {
        // do nothing
      } else if (sym.owner == AnyValClass) {
        if (!owner.isPrimitiveValueClass && !owner.isDerivedValueClass) ErrorNotMember(sym, owner)
      } else {
        ensuringNotFree(sym) {
          if (!(owner.info.baseClasses contains sym.owner)) ErrorNotMember(sym, owner)
        }
      }
    }

    private def checkConstructorOf(sym: Symbol, owner: ClassSymbol) {
      if (!sym.isClassConstructor) ErrorNotConstructor(sym, owner)
      ensuringNotFree(sym) {
        if (!owner.info.decls.toList.contains(sym)) ErrorNotConstructor(sym, owner)
      }
    }

    private def preciseClass[T: ClassTag](instance: T) = {
      val staticClazz = classTag[T].runtimeClass
      val dynamicClazz = instance.getClass
      if (staticClazz.isPrimitive) staticClazz else dynamicClazz
    }

    private class JavaInstanceMirror[T: ClassTag](val instance: T)
            extends InstanceMirror {
      def symbol = thisMirror.classSymbol(preciseClass(instance))
      def reflectField(field: TermSymbol): FieldMirror = {
        checkMemberOf(field, symbol)
        if ((field.isMethod && !field.isAccessor) || field.isModule) ErrorNotField(field)
        val name =
          if (field.isGetter) nme.getterToLocal(field.name)
          else if (field.isSetter) nme.getterToLocal(nme.setterToGetter(field.name))
          else field.name
        val field1 = (field.owner.info decl name).asTerm
        try fieldToJava(field1)
        catch {
          case _: NoSuchFieldException => ErrorNonExistentField(field1)
        }
        new JavaFieldMirror(instance, field1)
      }
      def reflectMethod(method: MethodSymbol): MethodMirror = {
        checkMemberOf(method, symbol)
        mkJavaMethodMirror(instance, method)
      }
      def reflectClass(cls: ClassSymbol): ClassMirror = {
        if (cls.isStatic) ErrorStaticClass(cls)
        checkMemberOf(cls, symbol)
        new JavaClassMirror(instance.asInstanceOf[AnyRef], cls)
      }
      def reflectModule(mod: ModuleSymbol): ModuleMirror = {
        if (mod.isStatic) ErrorStaticModule(mod)
        checkMemberOf(mod, symbol)
        new JavaModuleMirror(instance.asInstanceOf[AnyRef], mod)
      }
      override def toString = s"instance mirror for $instance"
    }

    private class JavaFieldMirror(val receiver: Any, val symbol: TermSymbol)
            extends FieldMirror {
      lazy val jfield = {
        val jfield = fieldToJava(symbol)
        if (!jfield.isAccessible) jfield.setAccessible(true)
        jfield
      }
      def get = jfield.get(receiver)
      def set(value: Any) = {
        if (!symbol.isMutable) ErrorSetImmutableField(symbol)
        jfield.set(receiver, value)
      }
      override def toString = s"field mirror for ${symbol.fullName} (bound to $receiver)"
    }

    private def showMethodSig(symbol: MethodSymbol): String = {
      var sig = s"${symbol.fullName}"
      if (symbol.typeParams.nonEmpty) {
        def showTparam(tparam: Symbol) =
          tparam.typeSignature match {
            case tpe @ TypeBounds(_, _) => s"${tparam.name}$tpe"
            case _ => tparam.name
          }
        def showTparams(tparams: List[Symbol]) = "[" + (tparams map showTparam mkString ", ") + "]"
        sig += showTparams(symbol.typeParams)
      }
      if (symbol.paramss.nonEmpty) {
        def showParam(param: Symbol) = s"${param.name}: ${param.typeSignature}"
        def showParams(params: List[Symbol]) = {
          val s_mods = if (params.nonEmpty && params(0).hasFlag(IMPLICIT)) "implicit " else ""
          val s_params = params map showParam mkString ", "
          "(" + s_mods + s_params + ")"
        }
        def showParamss(paramss: List[List[Symbol]]) = paramss map showParams mkString ""
        sig += showParamss(symbol.paramss)
      }
      sig += s": ${symbol.returnType}"
      sig
    }

    // the "symbol == Any_getClass || symbol == Object_getClass" test doesn't cut it
    // because both AnyVal and its primitive descendants define their own getClass methods
    private def isGetClass(meth: MethodSymbol) = meth.name.toString == "getClass" && meth.paramss.flatten.isEmpty
    private def isStringConcat(meth: MethodSymbol) = meth == String_+ || (meth.owner.isPrimitiveValueClass && meth.returnType =:= StringClass.toType)
    lazy val bytecodelessMethodOwners = Set[Symbol](AnyClass, AnyValClass, AnyRefClass, ObjectClass, ArrayClass) ++ ScalaPrimitiveValueClasses
    lazy val bytecodefulObjectMethods = Set[Symbol](Object_clone, Object_equals, Object_finalize, Object_hashCode, Object_toString,
                                        Object_notify, Object_notifyAll) ++ ObjectClass.info.member(nme.wait_).asTerm.alternatives.map(_.asMethod)
    private def isBytecodelessMethod(meth: MethodSymbol): Boolean = {
      if (isGetClass(meth) || isStringConcat(meth) || meth.owner.isPrimitiveValueClass || meth == Predef_classOf || meth.isTermMacro) return true
      bytecodelessMethodOwners(meth.owner) && !bytecodefulObjectMethods(meth)
    }

    // unlike other mirrors, method mirrors are created by a factory
    // that's because we want to have decent performance
    // therefore we move special cases into separate subclasses
    // rather than have them on a hot path them in a unified implementation of the `apply` method
    private def mkJavaMethodMirror[T: ClassTag](receiver: T, symbol: MethodSymbol): JavaMethodMirror = {
      if (isBytecodelessMethod(symbol)) new JavaBytecodelessMethodMirror(receiver, symbol)
      else if (symbol.paramss.flatten exists (p => isByNameParamType(p.info))) new JavaByNameMethodMirror(receiver, symbol)
      else new JavaVanillaMethodMirror(receiver, symbol)
    }

    private abstract class JavaMethodMirror(val symbol: MethodSymbol)
            extends MethodMirror {
      lazy val jmeth = {
        val jmeth = methodToJava(symbol)
        if (!jmeth.isAccessible) jmeth.setAccessible(true)
        jmeth
      }

      def jinvoke(jmeth: jMethod, receiver: Any, args: Seq[Any]): Any = {
        val result = jmeth.invoke(receiver, args.asInstanceOf[Seq[AnyRef]]: _*)
        if (jmeth.getReturnType == java.lang.Void.TYPE) ()
        else result
      }

      override def toString = s"method mirror for ${showMethodSig(symbol)} (bound to $receiver)"
    }

    private class JavaVanillaMethodMirror(val receiver: Any, symbol: MethodSymbol)
            extends JavaMethodMirror(symbol) {
      def apply(args: Any*): Any = jinvoke(jmeth, receiver, args)
    }

    private class JavaByNameMethodMirror(val receiver: Any, symbol: MethodSymbol)
            extends JavaMethodMirror(symbol) {
      def apply(args: Any*): Any = {
        val transformed = map2(args.toList, symbol.paramss.flatten)((arg, param) => if (isByNameParamType(param.info)) () => arg else arg)
        jinvoke(jmeth, receiver, transformed)
      }
    }

    private class JavaBytecodelessMethodMirror[T: ClassTag](val receiver: T, symbol: MethodSymbol)
            extends JavaMethodMirror(symbol) {
       def apply(args: Any*): Any = {
        // checking type conformance is too much of a hassle, so we don't do it here
        // actually it's not even necessary, because we manually dispatch arguments below
        val params = symbol.paramss.flatten
        val perfectMatch = args.length == params.length
        // todo. this doesn't account for multiple vararg parameter lists
        // however those aren't supported by the mirror API: https://issues.scala-lang.org/browse/SI-6182
        // hence I leave this code as is, to be fixed when the corresponding bug is fixed
        val varargMatch = args.length >= params.length - 1 && isVarArgsList(params)
        if (!perfectMatch && !varargMatch) {
          val n_arguments = if (isVarArgsList(params)) s"${params.length - 1} or more" else s"${params.length}"
          val s_arguments = if (params.length == 1 && !isVarArgsList(params)) "argument" else "arguments"
          throw new ScalaReflectionException(s"${showMethodSig(symbol)} takes $n_arguments $s_arguments")
        }

        def objReceiver       = receiver.asInstanceOf[AnyRef]
        def objArg0           = args(0).asInstanceOf[AnyRef]
        def objArgs           = args.asInstanceOf[Seq[AnyRef]]
        def fail(msg: String) = throw new ScalaReflectionException(msg + ", it cannot be invoked with mirrors")

        def invokePrimitiveMethod = {
          val jmeths = classOf[BoxesRunTime].getDeclaredMethods.filter(_.getName == nme.primitiveMethodName(symbol.name).toString)
          assert(jmeths.length == 1, jmeths.toList)
          jinvoke(jmeths.head, null, objReceiver +: objArgs)
        }

        symbol match {
          case Any_== | Object_==                     => ScalaRunTime.inlinedEquals(objReceiver, objArg0)
          case Any_!= | Object_!=                     => !ScalaRunTime.inlinedEquals(objReceiver, objArg0)
          case Any_## | Object_##                     => ScalaRunTime.hash(objReceiver)
          case Any_equals                             => receiver.equals(objArg0)
          case Any_hashCode                           => receiver.hashCode
          case Any_toString                           => receiver.toString
          case Object_eq                              => objReceiver eq objArg0
          case Object_ne                              => objReceiver ne objArg0
          case Object_synchronized                    => objReceiver.synchronized(objArg0)
          case sym if isGetClass(sym)                 => preciseClass(receiver)
          case Any_asInstanceOf                       => fail("Any.asInstanceOf requires a type argument")
          case Any_isInstanceOf                       => fail("Any.isInstanceOf requires a type argument")
          case Object_asInstanceOf                    => fail("AnyRef.$asInstanceOf is an internal method")
          case Object_isInstanceOf                    => fail("AnyRef.$isInstanceOf is an internal method")
          case Array_length                           => ScalaRunTime.array_length(objReceiver)
          case Array_apply                            => ScalaRunTime.array_apply(objReceiver, args(0).asInstanceOf[Int])
          case Array_update                           => ScalaRunTime.array_update(objReceiver, args(0).asInstanceOf[Int], args(1))
          case Array_clone                            => ScalaRunTime.array_clone(objReceiver)
          case sym if isStringConcat(sym)             => receiver.toString + objArg0
          case sym if sym.owner.isPrimitiveValueClass => invokePrimitiveMethod
          case sym if sym == Predef_classOf           => fail("Predef.classOf is a compile-time function")
          case sym if sym.isTermMacro                 => fail(s"${symbol.fullName} is a macro, i.e. a compile-time function")
          case _                                      => abort(s"unsupported symbol $symbol when invoking $this")
        }
      }
    }

    private class JavaConstructorMirror(val outer: AnyRef, val symbol: MethodSymbol)
            extends MethodMirror {
      override val receiver = outer
      lazy val jconstr = {
        val jconstr = constructorToJava(symbol)
        if (!jconstr.isAccessible) jconstr.setAccessible(true)
        jconstr
      }
      def apply(args: Any*): Any = {
        if (symbol.owner == ArrayClass)
          throw new ScalaReflectionException("Cannot instantiate arrays with mirrors. Consider using `scala.reflect.ClassTag(<class of element>).newArray(<length>)` instead")

        val effectiveArgs =
          if (outer == null) args.asInstanceOf[Seq[AnyRef]]
          else outer +: args.asInstanceOf[Seq[AnyRef]]
        jconstr.newInstance(effectiveArgs: _*)
      }
      override def toString = s"constructor mirror for ${showMethodSig(symbol)} (bound to $outer)"
    }

    private abstract class JavaTemplateMirror
            extends TemplateMirror {
      def outer: AnyRef
      def erasure: ClassSymbol
      lazy val signature = typeToScala(classToJava(erasure))
    }

    private class JavaClassMirror(val outer: AnyRef, val symbol: ClassSymbol)
            extends JavaTemplateMirror with ClassMirror {
      def erasure = symbol
      def isStatic = false
      def reflectConstructor(constructor: MethodSymbol) = {
        checkConstructorOf(constructor, symbol)
        new JavaConstructorMirror(outer, constructor)
      }
      override def toString = s"class mirror for ${symbol.fullName} (bound to $outer)"
    }

    private class JavaModuleMirror(val outer: AnyRef, val symbol: ModuleSymbol)
            extends JavaTemplateMirror with ModuleMirror {
      def erasure = symbol.moduleClass.asClass
      def isStatic = true
      def instance = {
        if (symbol.owner.isPackageClass)
          staticSingletonInstance(classLoader, symbol.fullName)
        else
          if (outer == null) staticSingletonInstance(classToJava(symbol.moduleClass.asClass))
          else innerSingletonInstance(outer, symbol.name.toString)
      }
      override def toString = s"module mirror for ${symbol.fullName} (bound to $outer)"
    }

// -------------------- Java to Scala  -----------------------------------

    /** Does method `meth` erase to Java method `jmeth`?
     *  This is true if the Java method type is the same as the Scala method type after performing
     *  all Scala-specific transformations in InfoTransformers. (to be done)
     */
    private def erasesTo(meth: Symbol, jmeth: jMethod): Boolean = {
      val mtpe = transformedType(meth)
      (mtpe.paramTypes map runtimeClass) == jmeth.getParameterTypes.toList &&
      runtimeClass(mtpe.resultType) == jmeth.getReturnType
    }

    private def erasesTo(meth: Symbol, jconstr: jConstructor[_]): Boolean = {
      val mtpe = transformedType(meth)
      (mtpe.paramTypes map runtimeClass) == jconstr.getParameterTypes.toList &&
      runtimeClass(mtpe.resultType) == jconstr.getDeclaringClass
    }

    def javaClass(path: String): jClass[_] =
      Class.forName(path, true, classLoader)

    /** Does `path` correspond to a Java class with that fully qualified name in the current class loader? */
    def tryJavaClass(path: String): Option[jClass[_]] = (
      try Some(javaClass(path))
      catch { case ex @ (_: LinkageError | _: ClassNotFoundException) => None } // TODO - log
    )

    /** The mirror that corresponds to the classloader that original defined the given Java class */
    def mirrorDefining(jclazz: jClass[_]): JavaMirror = {
      val cl = jclazz.getClassLoader
      if (cl == this.classLoader) this else runtimeMirror(cl)
    }

    private object unpickler extends UnPickler {
      val global: thisUniverse.type = thisUniverse
    }

    /** how connected????
     * Generate types for top-level Scala root class and root companion object
     *  from the pickled information stored in a corresponding Java class
     *  @param   clazz   The top-level Scala class for which info is unpickled
     *  @param   module  The top-level Scala companion object for which info is unpickled
     *  @param   jclazz  The Java class which contains the unpickled information in a
     *                   ScalaSignature or ScalaLongSignature annotation.
     */
    def unpickleClass(clazz: Symbol, module: Symbol, jclazz: jClass[_]): Unit = {
      def markAbsent(tpe: Type) = setAllInfos(clazz, module, tpe)
      def handleError(ex: Exception) = {
        markAbsent(ErrorType)
        if (settings.debug.value) ex.printStackTrace()
        val msg = ex.getMessage()
        MissingRequirementError.signal(
          (if (msg eq null) "reflection error while loading " + clazz.name
           else "error while loading " + clazz.name) + ", " + msg)
      }
      // don't use classOf[scala.reflect.ScalaSignature] here, because it will use getClass.getClassLoader, not mirror's classLoader
      // don't use asInstanceOf either because of the same reason (lol, I cannot believe I fell for it)
      // don't use structural types to simplify reflective invocations because of the same reason
      def loadAnnotation(name: String): Option[java.lang.annotation.Annotation] =
        tryJavaClass(name) flatMap { annotClass =>
          val anns = jclazz.getAnnotations
          val result = anns find (_.annotationType == annotClass)
          if (result.isEmpty && (anns exists (_.annotationType.getName == name)))
            throw new ClassNotFoundException(
              sm"""Mirror classloader mismatch: $jclazz (loaded by ${ReflectionUtils.show(jclazz.getClassLoader)})
                  |is unrelated to the mirror's classloader: (${ReflectionUtils.show(classLoader)})""")
          result
        }
      def loadBytes[T: ClassTag](name: String): Option[T] =
        loadAnnotation(name) map { ssig =>
          val bytesMethod = ssig.annotationType.getMethod("bytes")
          bytesMethod.invoke(ssig).asInstanceOf[T]
        }

      try {
        markAbsent(NoType)
        loadBytes[String]("scala.reflect.ScalaSignature") match {
          case Some(ssig) =>
            info(s"unpickling Scala $clazz and $module, owner = ${clazz.owner}")
            val bytes = ssig.getBytes
            val len = ByteCodecs.decode(bytes)
            unpickler.unpickle(bytes take len, 0, clazz, module, jclazz.getName)
          case None =>
            loadBytes[Array[String]]("scala.reflect.ScalaLongSignature") match {
              case Some(slsig) =>
                info(s"unpickling Scala $clazz and $module with long Scala signature")
                val byteSegments = slsig map (_.getBytes)
                val lens = byteSegments map ByteCodecs.decode
                val bytes = Array.ofDim[Byte](lens.sum)
                var len = 0
                for ((bs, l) <- byteSegments zip lens) {
                  bs.copyToArray(bytes, len, l)
                  len += l
                }
                unpickler.unpickle(bytes, 0, clazz, module, jclazz.getName)
              case None =>
                // class does not have a Scala signature; it's a Java class
                info("translating reflection info for Java " + jclazz) //debug
                initClassAndModule(clazz, module, new FromJavaClassCompleter(clazz, module, jclazz))
            }
        }
      } catch {
        case ex: MissingRequirementError =>
          handleError(ex)
        case ex: IOException =>
          handleError(ex)
      }
    }

   /**
    * A fresh Scala type parameter that corresponds to a Java type variable.
    *  The association between Scala type parameter and Java type variable is entered in the cache.
    *  @param   jtvar   The Java type variable
    */
    private def createTypeParameter(jtvar: jTypeVariable[_ <: GenericDeclaration]): TypeSymbol = {
      val tparam = sOwner(jtvar).newTypeParameter(newTypeName(jtvar.getName))
        .setInfo(new TypeParamCompleter(jtvar))
      tparamCache enter (jtvar, tparam)
      tparam
    }

    /**
     * A completer that fills in the type of a Scala type parameter from the bounds of a Java type variable.
     *  @param   jtvar   The Java type variable
     */
    private class TypeParamCompleter(jtvar: jTypeVariable[_ <: GenericDeclaration]) extends LazyType with FlagAgnosticCompleter {
      override def load(sym: Symbol) = complete(sym)
      override def complete(sym: Symbol) = {
        sym setInfo TypeBounds.upper(glb(jtvar.getBounds.toList map typeToScala map objToAny))
      }
    }

    /**
     * Copy all annotations of Java annotated element `jann` over to Scala symbol `sym`.
     *  Pre: `sym` is already initialized with a concrete type.
     *  Note: If `sym` is a method or constructor, its parameter annotations are copied as well.
     */
    private def copyAnnotations(sym: Symbol, jann: AnnotatedElement) {
      sym setAnnotations (jann.getAnnotations map JavaAnnotationProxy).toList
    }

    /**
     * A completer that fills in the types of a Scala class and its companion object
     *  by copying corresponding type info from a Java class. This completer is used
     *  to reflect classes in Scala that do not have a Scala pickle info, be it
     *  because they are local classes or have been compiled from Java sources.
     *  @param   clazz   The Scala class for which info is copied
     *  @param   module  The Scala companion object for which info is copied
     *  @param   jclazz  The Java class
     */
    private class FromJavaClassCompleter(clazz: Symbol, module: Symbol, jclazz: jClass[_]) extends LazyType with JavaClassCompleter with FlagAssigningCompleter {

      /** used to avoid cycles while initializing classes */
      private var parentsLevel = 0
      private var pendingLoadActions: List[() => Unit] = Nil

      override def load(sym: Symbol): Unit = {
        debugInfo("completing from Java " + sym + "/" + clazz.fullName)//debug
        assert(sym == clazz || (module != NoSymbol && (sym == module || sym == module.moduleClass)), sym)
        val flags = toScalaClassFlags(jclazz.getModifiers)
        clazz setFlag (flags | JAVA)
        if (module != NoSymbol) {
          module setFlag (flags & PRIVATE | JAVA)
          module.moduleClass setFlag (flags & PRIVATE | JAVA)
        }

        copyAnnotations(clazz, jclazz)
        // to do: annotations to set also for module?

        clazz setInfo new LazyPolyType(jclazz.getTypeParameters.toList map createTypeParameter)
        if (module != NoSymbol) {
          module setInfo module.moduleClass.tpe
          module.moduleClass setInfo new LazyPolyType(List())
        }
      }

      override def complete(sym: Symbol): Unit = {
        load(sym)
        completeRest()
      }

      def completeRest(): Unit = thisUniverse.synchronized {
        val tparams = clazz.rawInfo.typeParams

        val parents = try {
          parentsLevel += 1
          val jsuperclazz = jclazz.getGenericSuperclass
          val superclazz = if (jsuperclazz == null) AnyClass.tpe else typeToScala(jsuperclazz)
          superclazz :: (jclazz.getGenericInterfaces.toList map typeToScala)
        } finally {
          parentsLevel -= 1
        }
        clazz setInfo GenPolyType(tparams, new ClassInfoType(parents, newScope, clazz))
        if (module != NoSymbol) {
          module.moduleClass setInfo new ClassInfoType(List(), newScope, module.moduleClass)
        }

        def enter(sym: Symbol, mods: Int) =
          (if (jModifier.isStatic(mods)) module.moduleClass else clazz).info.decls enter sym

        for (jinner <- jclazz.getDeclaredClasses)
          jclassAsScala(jinner) // inner class is entered as a side-effect
                                // no need to call enter explicitly

        pendingLoadActions = { () =>

          for (jfield <- jclazz.getDeclaredFields)
            enter(jfieldAsScala(jfield), jfield.getModifiers)

          for (jmeth <- jclazz.getDeclaredMethods)
            enter(jmethodAsScala(jmeth), jmeth.getModifiers)

          for (jconstr <- jclazz.getConstructors)
            enter(jconstrAsScala(jconstr), jconstr.getModifiers)

        } :: pendingLoadActions

        if (parentsLevel == 0) {
          while (!pendingLoadActions.isEmpty) {
            val item = pendingLoadActions.head
            pendingLoadActions = pendingLoadActions.tail
            item()
          }
        }
      }

      class LazyPolyType(override val typeParams: List[Symbol]) extends LazyType with FlagAgnosticCompleter {
        override def complete(sym: Symbol) {
          completeRest()
        }
      }
    }

    /**
     * If Java modifiers `mods` contain STATIC, return the module class
     *  of the companion module of `clazz`, otherwise the class `clazz` itself.
     */
    private def followStatic(clazz: Symbol, mods: Int) =
      if (jModifier.isStatic(mods)) clazz.companionModule.moduleClass else clazz

  /** Methods which need to be treated with care
   *  because they either are getSimpleName or call getSimpleName:
   *
   *    public String getSimpleName()
   *    public boolean isAnonymousClass()
   *    public boolean isLocalClass()
   *    public String getCanonicalName()
   *
   *  A typical manifestation:
   *
   *    // java.lang.Error: sOwner(class Test$A$1) has failed
   *    // Caused by: java.lang.InternalError: Malformed class name
   *    //        at java.lang.Class.getSimpleName(Class.java:1133)
   *    //        at java.lang.Class.isAnonymousClass(Class.java:1188)
   *    //        at java.lang.Class.isLocalClass(Class.java:1199)
   *    // (see t5256c.scala for more details)
   *
   *  TODO - find all such calls and wrap them.
   *  TODO - create mechanism to avoid the recurrence of unwrapped calls.
   */
   implicit class RichClass(jclazz: jClass[_]) {
      // `jclazz.isLocalClass` doesn't work because of problems with `getSimpleName`
      // hence we have to approximate by removing the `isAnonymousClass` check
//      def isLocalClass0: Boolean = jclazz.isLocalClass
      def isLocalClass0: Boolean = jclazz.getEnclosingMethod != null || jclazz.getEnclosingConstructor != null
    }

    /**
     * The Scala owner of the Scala class corresponding to the Java class `jclazz`
     */
    private def sOwner(jclazz: jClass[_]): Symbol =
      if (jclazz.isMemberClass) {
        val jEnclosingClass = jclazz.getEnclosingClass
        val sEnclosingClass = classToScala(jEnclosingClass)
        followStatic(sEnclosingClass, jclazz.getModifiers)
      } else if (jclazz.isLocalClass0) {
        val jEnclosingMethod = jclazz.getEnclosingMethod
        if (jEnclosingMethod != null) {
          methodToScala(jEnclosingMethod)
        } else {
          val jEnclosingConstructor = jclazz.getEnclosingConstructor
          constructorToScala(jEnclosingConstructor)
        }
      } else if (jclazz.isPrimitive || jclazz.isArray) {
        ScalaPackageClass
      } else if (jclazz.getPackage != null) {
        val jPackage = jclazz.getPackage
        packageToScala(jPackage).moduleClass
      } else {
        // @eb: a weird classloader might return a null package for something with a non-empty package name
        // for example, http://groups.google.com/group/scala-internals/browse_thread/thread/7be09ff8f67a1e5c
        // in that case we could invoke packageNameToScala(jPackageName) and, probably, be okay
        // however, I think, it's better to blow up, since weirdness of the class loader might bite us elsewhere
        // [martin] I think it's better to be forgiving here. Restoring packageNameToScala.
        val jPackageName = jclazz.getName take jclazz.getName.lastIndexOf('.')
        packageNameToScala(jPackageName).moduleClass
      }

    /**
     * The Scala owner of the Scala symbol corresponding to the Java member `jmember`
     */
    private def sOwner(jmember: jMember): Symbol = {
      followStatic(classToScala(jmember.getDeclaringClass), jmember.getModifiers)
    }

    /**
     * The Scala owner of the Scala type parameter corresponding to the Java type variable `jtvar`
     */
    private def sOwner(jtvar: jTypeVariable[_ <: GenericDeclaration]): Symbol =
      genericDeclarationToScala(jtvar.getGenericDeclaration)

    /**
     * Find declarations or definition in class `clazz` that maps to a Java
     *  entity with name `jname`. Because of name-mangling, this is more difficult
     *  than a simple name-based lookup via `decl`. If `decl` fails, members
     *  that start with the given name are searched instead.
     */
    private def lookup(clazz: Symbol, jname: String): Symbol = {
      def approximateMatch(sym: Symbol, jstr: String): Boolean =
        (sym.name.toString == jstr) ||
        sym.isPrivate && nme.expandedName(sym.name.toTermName, sym.owner).toString == jstr

      clazz.info.decl(newTermName(jname)) orElse {
        (clazz.info.decls.iterator filter (approximateMatch(_, jname))).toList match {
          case List()    => NoSymbol
          case List(sym) => sym
          case alts      => clazz.newOverloaded(alts.head.tpe.prefix, alts)
        }
      }
    }

    /**
     * The Scala method corresponding to given Java method.
     *  @param  jmeth  The Java method
     *  @return A Scala method object that corresponds to `jmeth`.
     */
    def methodToScala(jmeth: jMethod): MethodSymbol =
      toScala(methodCache, jmeth)(_ methodToScala1 _)

    private def methodToScala1(jmeth: jMethod): MethodSymbol = {
      val jOwner = jmeth.getDeclaringClass
      val preOwner = classToScala(jOwner)
      val owner = followStatic(preOwner, jmeth.getModifiers)
      (lookup(owner, jmeth.getName) suchThat (erasesTo(_, jmeth)) orElse jmethodAsScala(jmeth))
        .asMethod
    }

    /**
     * The Scala constructor corresponding to given Java constructor.
     *  @param  jconstr  The Java constructor
     *  @return A Scala method object that corresponds to `jconstr`.
     */
    def constructorToScala(jconstr: jConstructor[_]): MethodSymbol =
      toScala(constructorCache, jconstr)(_ constructorToScala1 _)

    private def constructorToScala1(jconstr: jConstructor[_]): MethodSymbol = {
      val owner = followStatic(classToScala(jconstr.getDeclaringClass), jconstr.getModifiers)
      (lookup(owner, jconstr.getName) suchThat (erasesTo(_, jconstr)) orElse jconstrAsScala(jconstr))
        .asMethod
    }

    /**
     * The Scala package corresponding to given Java package
     */
    def packageToScala(jpkg: jPackage): ModuleSymbol = packageCache.toScala(jpkg) {
      makeScalaPackage(jpkg.getName)
    }

    /**
     * The Scala package with given fully qualified name.
     */
    def packageNameToScala(fullname: String): ModuleSymbol = {
      if (fullname == "") EmptyPackage
      else {
        val jpkg = jPackage.getPackage(fullname)
        if (jpkg != null) packageToScala(jpkg) else makeScalaPackage(fullname)
      }
    }

    /**
     * The Scala package with given fully qualified name. Unlike `packageNameToScala`,
     *  this one bypasses the cache.
     */
    private[JavaMirrors] def makeScalaPackage(fullname: String): ModuleSymbol = {
      val split = fullname lastIndexOf '.'
      val ownerModule: ModuleSymbol =
        if (split > 0) packageNameToScala(fullname take split) else this.RootPackage
      val owner = ownerModule.moduleClass
      val name = (fullname: TermName) drop split + 1
      val opkg = owner.info decl name
      if (opkg.isPackage)
        opkg.asModule
      else if (opkg == NoSymbol) {
        val pkg = owner.newPackage(name)
        pkg.moduleClass setInfo new LazyPackageType
        pkg setInfoAndEnter pkg.moduleClass.tpe
        info("made Scala "+pkg)
        pkg
      } else
        throw new ReflectError(opkg+" is not a package")
    }

    private def scalaSimpleName(jclazz: jClass[_]): TypeName = {
      val owner = sOwner(jclazz)
      val enclosingClass = jclazz.getEnclosingClass
      var prefix = if (enclosingClass != null) enclosingClass.getName else ""
      val isObject = owner.isModuleClass && !owner.isPackageClass
      if (isObject && !prefix.endsWith(nme.MODULE_SUFFIX_STRING)) prefix += nme.MODULE_SUFFIX_STRING
      assert(jclazz.getName.startsWith(prefix))
      var name = jclazz.getName.substring(prefix.length)
      name = name.substring(name.lastIndexOf(".") + 1)
      newTypeName(name)
    }

    /**
     * The Scala class that corresponds to a given Java class.
     *  @param jclazz  The Java class
     *  @return A Scala class symbol that reflects all elements of the Java class,
     *          in the form they appear in the Scala pickling info, or, if that is
     *          not available, wrapped from the Java reflection info.
     */
    def classToScala(jclazz: jClass[_]): ClassSymbol =
      toScala(classCache, jclazz)(_ classToScala1 _)

    private def classToScala1(jclazz: jClass[_]): ClassSymbol = {
      val jname = newTypeName(jclazz.getName)
      if (jname == fulltpnme.RuntimeNothing) NothingClass
      else if (jname == fulltpnme.RuntimeNull) NullClass
      else {
        val owner = sOwner(jclazz)
        val simpleName = scalaSimpleName(jclazz)

        def lookupClass = {
          def coreLookup(name: Name): Symbol =
            owner.info.decl(name) orElse {
              if (name.startsWith(nme.NAME_JOIN_STRING)) coreLookup(name drop 1) else NoSymbol
            }
          if (nme.isModuleName(simpleName))
            coreLookup(nme.stripModuleSuffix(simpleName).toTermName) map (_.moduleClass)
          else
            coreLookup(simpleName)
        }

        val cls =
          if (jclazz.isMemberClass && !nme.isImplClassName(jname))
            lookupClass
          else if (jclazz.isLocalClass0 || isInvalidClassName(jname))
            // local classes and implementation classes not preserved by unpickling - treat as Java
            //
            // upd. but only if they cannot be loaded as top-level classes
            // otherwise we may mistake mangled symbolic names for mangled nested names
            //
            // in case when a Java binary name can be treated both as a top-level class and as a nested class
            // (as described in http://groups.google.com/group/scala-internals/browse_thread/thread/10855403bbf04298)
            // we check for a top-level class first
            // this is totally correct, because a top-level class and a nested class with the same name cannot coexist
            // so it's either one or another, but not both - therefore we always load $-bearing classes correctly
            lookupClass orElse jclassAsScala(jclazz)
          else if (jclazz.isArray)
            ArrayClass
          else
            javaTypeToValueClass(jclazz) orElse lookupClass

        assert (cls.isType,
          sm"""${if (cls == NoSymbol) "not a type: symbol" else "no symbol could be"}
              | loaded from $jclazz in $owner with name $simpleName and classloader $classLoader""")

        cls.asClass
      }
    }

    /**
     * The Scala type parameter that corresponds to a given Java type parameter.
     *  @param jparam  The Java type parameter
     *  @return A Scala type parameter symbol that has the same owner and name as the Java type parameter
     */
    def typeParamToScala(jparam: jTypeVariable[_ <: GenericDeclaration]): TypeSymbol =
      toScala(tparamCache, jparam)(_ typeParamToScala1 _)

    private def typeParamToScala1(jparam: jTypeVariable[_ <: GenericDeclaration]): TypeSymbol = {
      val owner = genericDeclarationToScala(jparam.getGenericDeclaration)
      owner.info match {
        case PolyType(tparams, _) => tparams.find(_.name.toString == jparam.getName).get.asType
      }
    }

    /**
     * The Scala symbol that corresponds to a given Java generic declaration (class, method, or constructor)
     */
    def genericDeclarationToScala(jdecl: GenericDeclaration): Symbol = jdecl match {
      case jclazz: jClass[_]        => classToScala(jclazz)
      case jmeth: jMethod           => methodToScala(jmeth)
      case jconstr: jConstructor[_] => constructorToScala(jconstr)
    }

    /**
     * Given some Java type arguments, a corresponding list of Scala types, plus potentially
     *  some existentially bound type variables that represent wildcard arguments.
     */
    private def targsToScala(owner: Symbol, args: List[jType]): (List[Type], List[TypeSymbol]) = {
      val tparams = new ListBuffer[TypeSymbol]
      def targToScala(arg: jType): Type = arg match {
        case jwild: WildcardType =>
          val tparam = owner.newExistential(newTypeName("T$" + tparams.length))
            .setInfo(TypeBounds(
              lub(jwild.getLowerBounds.toList map typeToScala),
              glb(jwild.getUpperBounds.toList map typeToScala map objToAny)))
          tparams += tparam
          typeRef(NoPrefix, tparam, List())
        case _ =>
          typeToScala(arg)
      }
      (args map targToScala, tparams.toList)
    }

    /**
     * The Scala type that corresponds to given Java type
     */
    def typeToScala(jtpe: jType): Type = jtpe match {
      case jclazz: jClass[_] =>
        if (jclazz.isArray)
          arrayType(typeToScala(jclazz.getComponentType))
        else {
          val clazz = classToScala(jclazz)
          rawToExistential(typeRef(clazz.owner.thisType, clazz, List()))
        }
      case japplied: ParameterizedType =>
        // http://stackoverflow.com/questions/5767122/parameterizedtype-getrawtype-returns-j-l-r-type-not-class
        val sym = classToScala(japplied.getRawType.asInstanceOf[jClass[_]])
        val pre = sym.owner.thisType
        val args0 = japplied.getActualTypeArguments
        val (args, bounds) = targsToScala(pre.typeSymbol, args0.toList)
        newExistentialType(bounds, typeRef(pre, sym, args))
      case jarr: GenericArrayType =>
        arrayType(typeToScala(jarr.getGenericComponentType))
      case jtvar: jTypeVariable[_] =>
        val tparam = typeParamToScala(jtvar)
        typeRef(NoPrefix, tparam, List())
    }

    /**
     * The Scala class that corresponds to given Java class without taking
     *  Scala pickling info into account.
     *  @param jclazz  The Java class
     *  @return A Scala class symbol that wraps all reflection info of `jclazz`
     */
    private def jclassAsScala(jclazz: jClass[_]): ClassSymbol =
      toScala(classCache, jclazz)(_ jclassAsScala1 _)

    private def jclassAsScala1(jclazz: jClass[_]): ClassSymbol = {
      val owner = sOwner(jclazz)
      val name = scalaSimpleName(jclazz)
      val completer = (clazz: Symbol, module: Symbol) => new FromJavaClassCompleter(clazz, module, jclazz)
<<<<<<< HEAD
      val (clazz, _) = createClassModule(owner, name, completer)
      classCache enter (jclazz, clazz)
      clazz
=======
      initAndEnterClassAndModule(owner, name, completer)._1
>>>>>>> 9ddb4cf4
    }

    /**
     * The Scala field that corresponds to given Java field without taking
     *  Scala pickling info into account.
     *  @param jfield  The Java field
     *  @return A Scala value symbol that wraps all reflection info of `jfield`
     */
    private def jfieldAsScala(jfield: jField): TermSymbol =
      toScala(fieldCache, jfield)(_ jfieldAsScala1 _)

    private def jfieldAsScala1(jfield: jField): TermSymbol = {
      val field = sOwner(jfield)
          .newValue(newTermName(jfield.getName), NoPosition, toScalaFieldFlags(jfield.getModifiers))
          .setInfo(typeToScala(jfield.getGenericType))
      fieldCache enter (jfield, field)
      copyAnnotations(field, jfield)
      field
    }

    private def setMethType(meth: Symbol, tparams: List[Symbol], paramtpes: List[Type], restpe: Type) = {
      meth setInfo GenPolyType(tparams, MethodType(meth.owner.newSyntheticValueParams(paramtpes map objToAny), restpe))
    }

    /**
     * The Scala method that corresponds to given Java method without taking
     *  Scala pickling info into account.
     *  @param jmeth  The Java method
     *  @return A Scala method symbol that wraps all reflection info of `jmethod`
     */
    private def jmethodAsScala(jmeth: jMethod): MethodSymbol =
      toScala(methodCache, jmeth)(_ jmethodAsScala1 _)

    private def jmethodAsScala1(jmeth: jMethod): MethodSymbol = {
      val clazz = sOwner(jmeth)
      val meth = clazz.newMethod(newTermName(jmeth.getName), NoPosition, toScalaMethodFlags(jmeth.getModifiers))
      methodCache enter (jmeth, meth)
      val tparams = jmeth.getTypeParameters.toList map createTypeParameter
      val paramtpes = jmeth.getGenericParameterTypes.toList map typeToScala
      val resulttpe = typeToScala(jmeth.getGenericReturnType)
      setMethType(meth, tparams, paramtpes, resulttpe)
      copyAnnotations(meth, jmeth)
      if ((jmeth.getModifiers & JAVA_ACC_VARARGS) != 0) meth.setInfo(arrayToRepeated(meth.info))
      meth
    }

    /**
     * The Scala constructor that corresponds to given Java constructor without taking
     *  Scala pickling info into account.
     *  @param jconstr  The Java constructor
     *  @return A Scala constructor symbol that wraps all reflection info of `jconstr`
     */
    private def jconstrAsScala(jconstr: jConstructor[_]): MethodSymbol =
      toScala(constructorCache, jconstr)(_ jconstrAsScala1 _)

    private def jconstrAsScala1(jconstr: jConstructor[_]): MethodSymbol = {
      // [Martin] Note: I know there's a lot of duplication wrt jmethodAsScala, but don't think it's worth it to factor this out.
      val clazz = sOwner(jconstr)
      val constr = clazz.newConstructor(NoPosition, toScalaMethodFlags(jconstr.getModifiers))
      constructorCache enter (jconstr, constr)
      val tparams = jconstr.getTypeParameters.toList map createTypeParameter
      val paramtpes = jconstr.getGenericParameterTypes.toList map typeToScala
      setMethType(constr, tparams, paramtpes, clazz.tpe_*)
      constr setInfo GenPolyType(tparams, MethodType(clazz.newSyntheticValueParams(paramtpes), clazz.tpe))
      copyAnnotations(constr, jconstr)
      constr
    }

// -------------------- Scala to Java  -----------------------------------

    /** The Java class corresponding to given Scala class.
     *  Note: This only works for
     *   - top-level classes
     *   - Scala classes that were generated via jclassToScala
     *   - classes that have a class owner that has a corresponding Java class
     *  @throws A `ClassNotFoundException` for all Scala classes not in one of these categories.
     */
    @throws(classOf[ClassNotFoundException])
    def classToJava(clazz: ClassSymbol): jClass[_] = classCache.toJava(clazz) {
      def noClass = throw new ClassNotFoundException("no Java class corresponding to "+clazz+" found")
      //println("classToJava "+clazz+" "+clazz.owner+" "+clazz.owner.isPackageClass)//debug
      if (clazz.isPrimitiveValueClass)
        valueClassToJavaType(clazz)
      else if (clazz == ArrayClass)
        noClass
      else if (clazz.owner.isPackageClass)
        javaClass(clazz.javaClassName)
      else if (clazz.owner.isClass) {
        val childOfClass = !clazz.owner.isModuleClass
        val childOfTopLevel = clazz.owner.owner.isPackageClass
        val childOfTopLevelObject = clazz.owner.isModuleClass && childOfTopLevel

        // suggested in https://issues.scala-lang.org/browse/SI-4023?focusedCommentId=54759#comment-54759
        var ownerClazz = classToJava(clazz.owner.asClass)
        if (childOfTopLevelObject) ownerClazz = Class.forName(ownerClazz.getName stripSuffix "$", true, ownerClazz.getClassLoader)
        val ownerChildren = ownerClazz.getDeclaredClasses

        var fullNameOfJavaClass = ownerClazz.getName
        if (childOfClass || childOfTopLevel) fullNameOfJavaClass += "$"
        fullNameOfJavaClass += clazz.name
        if (clazz.isModuleClass) fullNameOfJavaClass += "$"

        // println(s"ownerChildren = ${ownerChildren.toList}")
        // println(s"fullNameOfJavaClass = $fullNameOfJavaClass")
        ownerChildren.find(_.getName == fullNameOfJavaClass).getOrElse(noClass)
      } else
        noClass
    }

    private def expandedName(sym: Symbol): String =
      if (sym.isPrivate) nme.expandedName(sym.name.toTermName, sym.owner).toString
      else sym.name.toString

    /** The Java field corresponding to a given Scala field.
     *  @param   meth The Scala field.
     */
    def fieldToJava(fld: TermSymbol): jField = fieldCache.toJava(fld) {
      val jclazz = classToJava(fld.owner.asClass)
      val jname = nme.dropLocalSuffix(fld.name).toString
      try jclazz getDeclaredField jname
      catch {
        case ex: NoSuchFieldException => jclazz getDeclaredField expandedName(fld)
      }
    }

    /** The Java method corresponding to a given Scala method.
     *  @param   meth The Scala method
     */
    def methodToJava(meth: MethodSymbol): jMethod = methodCache.toJava(meth) {
      val jclazz = classToJava(meth.owner.asClass)
      val paramClasses = transformedType(meth).paramTypes map typeToJavaClass
      val jname = nme.dropLocalSuffix(meth.name).toString
      try jclazz getDeclaredMethod (jname, paramClasses: _*)
      catch {
        case ex: NoSuchMethodException =>
          jclazz getDeclaredMethod (expandedName(meth), paramClasses: _*)
      }
    }

    /** The Java constructor corresponding to a given Scala constructor.
     *  @param   constr The Scala constructor
     */
    def constructorToJava(constr: MethodSymbol): jConstructor[_] = constructorCache.toJava(constr) {
      val jclazz = classToJava(constr.owner.asClass)
      val paramClasses = transformedType(constr).paramTypes map typeToJavaClass
      val effectiveParamClasses =
        if (!constr.owner.owner.isStaticOwner) jclazz.getEnclosingClass +: paramClasses
        else paramClasses
      jclazz getConstructor (effectiveParamClasses: _*)
    }

    private def jArrayClass(elemClazz: jClass[_]): jClass[_] = {
      jArray.newInstance(elemClazz, 0).getClass
    }

    /** The Java class that corresponds to given Scala type.
     *  Pre: Scala type is already transformed to Java level.
     */
    def typeToJavaClass(tpe: Type): jClass[_] = tpe match {
      case ExistentialType(_, rtpe) => typeToJavaClass(rtpe)
      case TypeRef(_, ArrayClass, List(elemtpe)) => jArrayClass(typeToJavaClass(elemtpe))
      case TypeRef(_, sym: ClassSymbol, _) => classToJava(sym.asClass)
      case tpe @ TypeRef(_, sym: AliasTypeSymbol, _) => typeToJavaClass(tpe.dealias)
      case _ => throw new NoClassDefFoundError("no Java class corresponding to "+tpe+" found")
    }
  }

  /** Assert that packages have package scopes */
  override def validateClassInfo(tp: ClassInfoType) {
    assert(!tp.typeSymbol.isPackageClass || tp.decls.isInstanceOf[PackageScope])
  }

  override def newPackageScope(pkgClass: Symbol) = new PackageScope(pkgClass)

  override def scopeTransform(owner: Symbol)(op: => Scope): Scope =
    if (owner.isPackageClass) owner.info.decls else op

  override def mirrorThatLoaded(sym: Symbol): Mirror = sym.enclosingRootClass match {
    case root: RootSymbol => root.mirror
    case _ => abort(s"${sym}.enclosingRootClass = ${sym.enclosingRootClass}, which is not a RootSymbol")
  }

  private lazy val syntheticCoreClasses: Map[(String, Name), Symbol] = {
    def mapEntry(sym: Symbol): ((String, Name), Symbol) = (sym.owner.fullName, sym.name) -> sym
    Map() ++ (definitions.syntheticCoreClasses map mapEntry)
  }

  /** 1. If `owner` is a package class (but not the empty package) and `name` is a term name, make a new package
   *  <owner>.<name>, otherwise return NoSymbol.
   *  Exception: If owner is root and a java class with given name exists, create symbol in empty package instead
   *  2. If `owner` is the scala package and `name` designates a phantom class, return
   *     the corresponding class symbol and enter it into this mirror's ScalaPackage.
   */
  override def missingHook(owner: Symbol, name: Name): Symbol = {
    if (owner.hasPackageFlag) {
      val mirror = mirrorThatLoaded(owner)
      // todo. this makes toolbox tests pass, but it's a mere workaround for SI-5865
//      assert((owner.info decl name) == NoSymbol, s"already exists: $owner . $name")
      if (owner.isRootSymbol && mirror.tryJavaClass(name.toString).isDefined)
        return mirror.EmptyPackageClass.info decl name
      if (name.isTermName && !owner.isEmptyPackageClass)
        return mirror.makeScalaPackage(
          if (owner.isRootSymbol) name.toString else owner.fullName+"."+name)
      syntheticCoreClasses get (owner.fullName, name) match {
        case Some(tsym) =>
          // synthetic core classes are only present in root mirrors
          // because Definitions.scala, which initializes and enters them, only affects rootMirror
          // therefore we need to enter them manually for non-root mirrors
          if (mirror ne thisUniverse.rootMirror) owner.info.decls enter tsym
          return tsym
        case None =>
      }
    }
    info("*** missing: "+name+"/"+name.isTermName+"/"+owner+"/"+owner.hasPackageFlag+"/"+owner.info.decls.getClass)
    super.missingHook(owner, name)
  }
}

private[reflect] class ReflectError(msg: String) extends java.lang.Error(msg)

private[reflect] class HasJavaClass[J](val getClazz: J => java.lang.Class[_])<|MERGE_RESOLUTION|>--- conflicted
+++ resolved
@@ -1023,13 +1023,8 @@
       val owner = sOwner(jclazz)
       val name = scalaSimpleName(jclazz)
       val completer = (clazz: Symbol, module: Symbol) => new FromJavaClassCompleter(clazz, module, jclazz)
-<<<<<<< HEAD
-      val (clazz, _) = createClassModule(owner, name, completer)
-      classCache enter (jclazz, clazz)
-      clazz
-=======
+
       initAndEnterClassAndModule(owner, name, completer)._1
->>>>>>> 9ddb4cf4
     }
 
     /**
