--- conflicted
+++ resolved
@@ -165,11 +165,8 @@
                                           // A Java method's type is ``cooked'' by transforming raw types to existentials
 
   final val SYNCHRONIZED  = 1L << 45      // symbol is a method which should be marked ACC_SYNCHRONIZED
-<<<<<<< HEAD
-
-=======
   final val HIDDEN        = 1L << 46      // symbol should be ignored when typechecking; will be marked ACC_SYNTHETIC in bytecode
->>>>>>> 3d0099db
+
   // ------- shift definitions -------------------------------------------------------
 
   final val InitialFlags  = 0x0001FFFFFFFFFFFFL // flags that are enabled from phase 1.
@@ -179,6 +176,11 @@
   final val AntiShift     = 56L
 
   // Flags which sketchily share the same slot
+  // 16:   BYNAMEPARAM/M      CAPTURED COVARIANT/M
+  // 17: CONTRAVARIANT/M INCONSTRUCTOR       LABEL
+  // 25:  DEFAULTPARAM/M       TRAIT/M
+  // 35:     EXISTENTIAL       MIXEDIN
+  // 37:       IMPLCLASS    PRESUPER/M
   val OverloadedFlagsMask = 0L | BYNAMEPARAM | CONTRAVARIANT | DEFAULTPARAM | EXISTENTIAL | IMPLCLASS
 
   // ------- late flags (set by a transformer phase) ---------------------------------
@@ -286,6 +288,10 @@
 
   /** These flags are not pickled */
   final val FlagsNotPickled = IS_ERROR | OVERLOADED | LIFTED | TRANS_FLAG | LOCKED | TRIEDCOOKING
+  
+  // A precaution against future additions to FlagsNotPickled turning out
+  // to be overloaded flags thus not-pickling more than intended.
+  assert((OverloadedFlagsMask & FlagsNotPickled) == 0, flagsToString(OverloadedFlagsMask & FlagsNotPickled))
   
   /** These flags are pickled */
   final val PickledFlags  = InitialFlags & ~FlagsNotPickled
