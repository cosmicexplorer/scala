--- conflicted
+++ resolved
@@ -15,13 +15,8 @@
 package internal
 package tpe
 
-<<<<<<< HEAD
+import scala.collection.mutable.BitSet
 import scala.collection.mutable.Clearable
-=======
-import scala.collection.{ generic }
-import generic.Clearable
-import scala.collection.mutable.BitSet
->>>>>>> c2d25ac4
 
 private[internal] trait TypeConstraints {
   self: SymbolTable =>
@@ -207,44 +202,6 @@
     *                    solution direction for all contravariant variables.
     *  @param upper    When `true` search for max solution else min.
     */
-<<<<<<< HEAD
-  def solve(tvars: List[TypeVar], tparams: List[Symbol], variances: List[Variance], upper: Boolean, depth: Depth): Boolean = {
-    // We're going to be iterating over these a lot. Let's put them in an array.
-    val _tvars     = tvars.toArray
-    val _tparams   = tparams.toArray
-    val _variances = variances.toArray
-    val _len       = _tvars.length
-    // TODO: can we make this reliably inline its HOF argument when it's a function?
-    @inline def configForeach(f: (TypeVar, Symbol, Variance) => Unit) = {
-      var i = 0
-      while (i < _len) { f(_tvars(i), _tparams(i), _variances(i)); i += 1 }
-    }
-
-    @inline def toBound(hi: Boolean, tparam: Symbol) =
-      if (hi) tparam.info.upperBound else tparam.info.lowerBound
-
-    def solveOne(tvar: TypeVar, tparam: Symbol, variance: Variance): Unit = {
-      if (tvar.constr.inst == NoType) {
-        tvar.constr.inst = null // mark tvar as being solved
-
-        val up = if (variance.isContravariant) !upper else upper
-
-        val tparamTycon = tparam.typeConstructor
-        val bound = toBound(up, tparam)
-
-        var cyclic = bound contains tparam
-
-        // Solve other type vars, they are relevant when:
-        //   - our current bound mentions the other tparam
-        //   - our current tparam equals the other tparam's bound (we'll add the symmetric bound below)
-        configForeach { (tvar2, tparam2, variance2) =>
-          if ((tparam2 ne tparam) && ((bound contains tparam2) || tparamTycon =:= toBound(!up, tparam2))) {
-            if (tvar2.constr.inst eq null) cyclic = true // came back to a tvar that's being solved --> cycle! (note that we capture the `cyclic` var)
-            solveOne(tvar2, tparam2, variance2)
-          }
-        }
-
-=======
   def solve(tvars: List[TypeVar], tparams: List[Symbol], getVariance: Variance.Extractor[Symbol], upper: Boolean, depth: Depth): Boolean = {
     assert(tvars.corresponds(tparams)((tvar, tparam) => tvar.origin.typeSymbol eq tparam), (tparams, tvars.map(_.origin.typeSymbol)))
     val areContravariant: BitSet = BitSet.empty
@@ -252,28 +209,32 @@
       if (getVariance(tparam).isContravariant) areContravariant += ix
     }
 
-    def solveOne(tvar: TypeVar, ix: Int): Unit = {
+    @inline def toBound(hi: Boolean, tparam: Symbol) =
+      if (hi) tparam.info.upperBound else tparam.info.lowerBound
+
+    def solveOne(tvar: TypeVar, isContravariant: Boolean): Unit = {
       val tparam = tvar.origin.typeSymbol
-      val isContravariant = areContravariant(ix)
       if (tvar.constr.inst == NoType) {
+        tvar.constr.inst = null // mark tvar as being solved
+
         val up = if (isContravariant) !upper else upper
-        tvar.constr.inst = null
-        val bound: Type = if (up) tparam.info.upperBound else tparam.info.lowerBound
-        //Console.println("solveOne0(tv, tp, v, b)="+(tvar, tparam, variance, bound))
+
+        val tparamTycon = tparam.typeConstructor
+        val bound = toBound(up, tparam)
+
         var cyclic = bound contains tparam
-        foreachWithIndex(tvars){ (tvar2, jx) =>
+
+        // Solve other type vars, they are relevant when:
+        //   - our current bound mentions the other tparam
+        //   - our current tparam equals the other tparam's bound (we'll add the symmetric bound below)
+        foreachWithIndex(tvars) { (tvar2, ix) =>
           val tparam2 = tvar2.origin.typeSymbol
-          val ok = (tparam2 != tparam) && (
-            (bound contains tparam2)
-              ||  up && (tparam2.info.lowerBound =:= tparam.tpeHK)
-              || !up && (tparam2.info.upperBound =:= tparam.tpeHK)
-            )
-          if (ok) {
-            if (tvar2.constr.inst eq null) cyclic = true
-            solveOne(tvar2, jx)
+          if ((tparam2 ne tparam) && ((bound contains tparam2) || tparamTycon =:= toBound(!up, tparam2))) {
+            if (tvar2.constr.inst eq null) cyclic = true // came back to a tvar that's being solved --> cycle! (note that we capture the `cyclic` var)
+            solveOne(tvar2, areContravariant(ix))
           }
         }
->>>>>>> c2d25ac4
+
         if (!cyclic) {
           val boundSym = bound.typeSymbol
           if (up) {
@@ -283,7 +244,8 @@
             // Try to derive more constraints for `tvar` (and `tparam`) from its symmetric occurrences in the bounds of other tparams.
             // `tparam` is the lower bound of `tvarOther`. Flip that, and add `tvarOther` as an upper bound for `tvar`.
             // Use =:=, so that we equate eta-expanded type constructors (polytypes) and the equivalent no-arg typeref.
-            configForeach { (tvarOther, tparamOther, _) =>
+            tvars.foreach { tvarOther =>
+              val tparamOther = tvarOther.origin.typeSymbol
               if ((tparamOther ne tparam) && tparamOther.info.lowerBound =:= tparamTycon)
                 tvar.addHiBound(tvarOther)
             }
@@ -294,7 +256,8 @@
             // Try to derive more constraints for `tvar` (and `tparam`) from its symmetric occurrences in the bounds of other tparams.
             // `tparam` is the upper bound of `tvarOther`. Flip that, and add `tvarOther` as an lower bound for `tvar`.
             // Use =:=, so that we equate eta-expanded type constructors (polytypes) and the equivalent no-arg typeref.
-            configForeach { (tvarOther, tparamOther, _) =>
+            tvars.foreach { tvarOther =>
+              val tparamOther = tvarOther.origin.typeSymbol
               if ((tparamOther ne tparam) && tparamOther.info.upperBound =:= tparamTycon)
                 tvar.addLoBound(tvarOther)
             }
@@ -309,10 +272,6 @@
           } else {
             if (depth.isAnyDepth) lub(tvar.constr.loBounds) else lub(tvar.constr.loBounds, depth)
           }
-<<<<<<< HEAD
-=======
-        )
->>>>>>> c2d25ac4
 
         // debuglog(s"$tvar setInst $newInst")
         tvar setInst newInst
@@ -320,12 +279,7 @@
     }
 
     // println("solving "+tvars+"/"+tparams+"/"+(tparams map (_.info)))
-<<<<<<< HEAD
-=======
-    foreachWithIndex(tvars)(solveOne)
->>>>>>> c2d25ac4
-
-    configForeach { solveOne }
+    foreachWithIndex(tvars)((tvar, i) => solveOne(tvar, areContravariant(i)))
 
 //    def logBounds(tv: TypeVar) = log {
 //      val what = if (!tv.instValid) "is invalid" else s"does not conform to bounds: ${tv.constr}"
