--- conflicted
+++ resolved
@@ -8,20 +8,13 @@
 package io
 
 import java.net.URL
-<<<<<<< HEAD
 import java.io.{ IOException, InputStream, ByteArrayInputStream, FilterInputStream }
-import java.io.{ File => JFile }
-import java.util.zip.{ ZipEntry, ZipFile, ZipInputStream }
-import java.util.jar.Manifest
-import scala.collection.{ immutable, mutable }
-import scala.collection.convert.WrapAsScala.asScalaIterator
-=======
-import java.io.{ IOException, InputStream, ByteArrayInputStream }
 import java.io.{File => JFile}
 import java.util.zip.{ZipEntry, ZipFile, ZipInputStream}
+import java.util.jar.Manifest
 
 import scala.collection.{immutable, mutable}
->>>>>>> ac0c3fcd
+import scala.collection.convert.WrapAsScala.asScalaIterator
 import scala.annotation.tailrec
 
 /** An abstraction for zip files and streams.  Everything is written the way
@@ -241,7 +234,6 @@
   }
 }
 
-<<<<<<< HEAD
 final class ManifestResources(val url: URL) extends ZipArchive(null) {
   def iterator = {
     val root     = new DirEntry("/")
@@ -297,7 +289,10 @@
         in = null
       }
     }
-=======
+  }
+}
+
+
 final class JavaToolsPlatformArchive() extends ZipArchive(new java.io.File(System.getProperty("java.home"))) {
   def iterator: Iterator[Entry] = {
     import javax.tools._
@@ -339,6 +334,5 @@
   override def equals(that: Any) = that match {
     case x: JavaToolsPlatformArchive => true
     case _                 => false
->>>>>>> ac0c3fcd
   }
 }