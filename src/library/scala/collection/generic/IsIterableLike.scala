package scala.collection
package generic

import scala.collection.mutable
import scala.reflect.ClassTag


/** A trait which can be used to avoid code duplication when defining extension
 *  methods that should be applicable both to existing Scala collections (i.e.,
 *  types extending `Iterable`) as well as other (potentially user-defined)
 *  types that could be converted to a Scala collection type. This trait
 *  makes it possible to treat Scala collections and types that can be implicitly
 *  converted to a collection type uniformly. For example, one can provide
 *  extension methods that work both on collection types and on `String`s (`String`s
 *  do not extend `Iterable`, but can be converted to `Iterable`)
 *
 * `IsIterableLike` provides two members:
 *
 *  1. type member `A`, which represents the element type of the target `Iterable[A]`
 *  1. value member `conversion`, which provides a way to convert between the type we wish to add extension methods to, `Repr`, and `Iterable[A]`.
 *
 * ===Usage===
 *
 * One must provide `IsIterableLike` as an implicit parameter type of an implicit
 * conversion. Its usage is shown below. Our objective in the following example
 * is to provide a generic extension method `mapReduce` to any type that extends
 * or can be converted to `Iterable`. In our example, this includes
 * `String`.
 *
 * {{{
 *    import scala.collection.{Iterable, IterableOps}
 *    import scala.collection.generic.IsIterableLike
 *
 *    class ExtensionMethods[A, Repr](coll: IterableOps[A, Iterable, Repr]) {
 *      def mapReduce[B](mapper: A => B)(reducer: (B, B) => B): B = {
 *        val iter = coll.iterator
 *        var res = mapper(iter.next())
 *        while (iter.hasNext)
 *          res = reducer(res, mapper(iter.next()))
 *        res
 *      }
 *    }
 *
 *    implicit def withExtensions[Repr](coll: Repr)(implicit Iterable: IsIterableLike[Repr]) =
 *      new ExtensionMethods(Iterable.conversion(coll))
 *
 *  // See it in action!
 *  List(1, 2, 3).mapReduce(_ * 2)(_ + _) // res0: Int = 12
 *  "Yeah, well, you know, that's just, like, your opinion, man.".mapReduce(x => 1)(_ + _) // res1: Int = 59
 *}}}
 *
 * Here, we begin by creating a class `ExtensionMethods` which contains our
 * `mapReduce` extension method. Note that `ExtensionMethods` takes a constructor
 * argument `coll` of type `IterableLike[A, Repr]`, where `A` represents the
 * element type and `Repr` represents (typically) the collection type. The
 * implementation of `mapReduce` itself is straightforward.
 *
 * The interesting bit is the implicit conversion `withExtensions`, which
 * returns an instance of `ExtensionMethods`. This implicit conversion can
 * only be applied if there is an implicit value `Iterable` of type
 * `IsIterableLike[Repr]` in scope. Since `IsIterableLike` provides
 * value member `conversion`, which gives us a way to convert between whatever
 * type we wish to add an extension method to (in this case, `Repr`) and
 * `IterableLike[A, Repr]`, we can now convert `coll` from type `Repr`
 * to `IterableLike[A, Repr]`. This allows us to create an instance of
 * the `ExtensionMethods` class, which we pass our new
 * `IterableLike[A, Repr]` to.
 *
 * When the `mapReduce` method is called on some type of which it is not
 * a member, implicit search is triggered. Because implicit conversion
 * `withExtensions` is generic, it will be applied as long as an implicit
 * value of type `IsIterableLike[Repr]` can be found. Given that
 * `IsIterableLike` contains implicit members that return values of type
 * `IsIterableLike`, this requirement is typically satisfied, and the chain
 * of interactions described in the previous paragraph is set into action.
 * (See the `IsIterableLike` companion object, which contains a precise
 * specification of the available implicits.)
 *
 * ''Note'': Currently, it's not possible to combine the implicit conversion and
 * the class with the extension methods into an implicit class due to
 * limitations of type inference.
 *
 * ===Implementing `IsIterableLike` for New Types===
 *
 * One must simply provide an implicit value of type `IsIterableLike`
 * specific to the new type, or an implicit conversion which returns an
 * instance of `IsIterableLike` specific to the new type.
 *
 * Below is an example of an implementation of the `IsIterableLike` trait
 * where the `Repr` type is `String`.
 *
 *{{{
 * implicit val stringRepr: IsIterableLike[String] { type A = Char } =
 *   new IsIterableLike[String] {
 *     type A = Char
 *     val conversion = implicitly[String => IterableOps[Char, Any, String]]
 *   }
 *}}}
 */
trait IsIterableLike[Repr] {
  /** The type of elements we can traverse over. */
  type A
  /** A conversion from the representation type `Repr` to `IterableOps[A, Iterable, Repr]`. */
  val conversion: Repr => IterableOps[A, Iterable, Repr]
}

object IsIterableLike {
  import scala.language.higherKinds

  implicit val stringRepr: IsIterableLike[String] { type A = Char } =
    new IsIterableLike[String] {
      type A = Char
      val conversion: String => IterableOps[Char, Iterable, String] = s => new IterableOps[Char, Iterable, String] {
        def toIterable: Iterable[Char] = new immutable.WrappedString(s)
        protected[this] def coll: String = s
        protected[this] def fromSpecificIterable(coll: Iterable[Char]): String = coll.mkString
        def iterableFactory: IterableFactory[Iterable] = Iterable
<<<<<<< HEAD
        protected[this] def newSpecificBuilder(): mutable.Builder[Char, String] = new StringBuilder
        def iterator(): Iterator[Char] = s.iterator()
        override def isEmpty: Boolean = s.isEmpty
        override def knownSize: Int = s.length
        override def size: Int = s.length
=======
        protected[this] def newSpecificBuilder: mutable.Builder[Char, String] = new StringBuilder
        def iterator: Iterator[Char] = s.iterator
>>>>>>> 329c477c
      }
    }

  implicit def arrayRepr[A0: ClassTag]: IsIterableLike[Array[A0]] { type A = A0 } =
    new IsIterableLike[Array[A0]] {
      type A = A0
      val conversion: Array[A] => IterableOps[A, Iterable, Array[A]] = a => new IterableOps[A, Iterable, Array[A]] {
        def toIterable: Iterable[A] = mutable.ArraySeq.make(a)
        protected def coll: Array[A] = a
        protected def fromSpecificIterable(coll: Iterable[A]): Array[A] = Array.from(coll)
        def iterableFactory: IterableFactory[Iterable] = Iterable
        protected def newSpecificBuilder: mutable.Builder[A, Array[A]] = Array.newBuilder
        def iterator: Iterator[A] = a.iterator
        override def isEmpty: Boolean = a.length == 0
        override def knownSize: Int = a.length
        override def size: Int = a.length
      }
    }

  implicit def iterableRepr[C[X] <: Iterable[X], A0](implicit conv: C[A0] => IterableOps[A0, C, C[A0]]): IsIterableLike[C[A0]] { type A = A0 } =
    new IsIterableLike[C[A0]] {
      type A = A0
      val conversion = conv
    }
}<|MERGE_RESOLUTION|>--- conflicted
+++ resolved
@@ -115,16 +115,11 @@
         protected[this] def coll: String = s
         protected[this] def fromSpecificIterable(coll: Iterable[Char]): String = coll.mkString
         def iterableFactory: IterableFactory[Iterable] = Iterable
-<<<<<<< HEAD
-        protected[this] def newSpecificBuilder(): mutable.Builder[Char, String] = new StringBuilder
-        def iterator(): Iterator[Char] = s.iterator()
+        protected[this] def newSpecificBuilder: mutable.Builder[Char, String] = new StringBuilder
+        def iterator: Iterator[Char] = s.iterator
         override def isEmpty: Boolean = s.isEmpty
         override def knownSize: Int = s.length
         override def size: Int = s.length
-=======
-        protected[this] def newSpecificBuilder: mutable.Builder[Char, String] = new StringBuilder
-        def iterator: Iterator[Char] = s.iterator
->>>>>>> 329c477c
       }
     }
 
