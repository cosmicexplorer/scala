package scala.build

import java.nio.file.Paths

import sbt._
import Keys._

import BuildSettings.autoImport._

/** Custom commands for use by the Jenkins scripts. This keeps the surface area and call syntax small. */
object ScriptCommands {
  def env(key: String) = Option(System.getenv(key)).getOrElse("")

  def all = Seq(
    setupPublishCore,
    setupValidateTest,
    setupBootstrapStarr, setupBootstrapLocker, setupBootstrapQuick, setupBootstrapPublish,
    enableOptimizerCommand
  )

  /** Set up the environment for `validate/publish-core`.
    * The optional argument is the Artifactory snapshot repository URL. */
  def setupPublishCore = setup("setupPublishCore") { args =>
    Seq(
      baseVersionSuffix in Global := "SHA-SNAPSHOT"
    ) ++ (args match {
      case Seq(url) => publishTarget(url)
      case Nil => Nil
    }) ++ noDocs ++ enableOptimizer
  }

  /** Set up the environment for `validate/test`.
    * The optional argument is the Artifactory snapshot repository URL. */
  def setupValidateTest = setup("setupValidateTest") { args =>
    Seq(
      testOptions in IntegrationTest in LocalProject("test") ++= Seq(Tests.Argument("--show-log"), Tests.Argument("--show-diff"))
    ) ++ (args match {
      case Seq(url) => Seq(resolvers in Global += "scala-pr" at url)
      case Nil => Nil
    }) ++ enableOptimizer
  }

  /** Set up the environment for building STARR in `validate/bootstrap`. The arguments are:
    * - Repository URL for publishing
    * - Version number to publish */
  def setupBootstrapStarr = setup("setupBootstrapStarr") { case Seq(fileOrUrl, ver) =>
    val url = fileToUrl(fileOrUrl)
    Seq(
      baseVersion in Global := ver,
      baseVersionSuffix in Global := "SPLIT"
    ) ++ publishTarget(url) ++ noDocs ++ enableOptimizer
  }

  /** Set up the environment for building locker in `validate/bootstrap`. The arguments are:
    * - Repository file or URL for publishing locker and resolving STARR
    * - Version number to publish */
  def setupBootstrapLocker = setup("setupBootstrapLocker") { case Seq(fileOrUrl, ver) =>
    val url = fileToUrl(fileOrUrl)
    Seq(
      baseVersion in Global := ver,
      baseVersionSuffix in Global := "SPLIT",
      resolvers in Global += "scala-pr" at url
    ) ++ publishTarget(url) ++ noDocs ++ enableOptimizer
  }

  /** Set up the environment for building quick in `validate/bootstrap`. The arguments are:
    * - Repository URL for publishing
    * - Version number to publish
    * - Optional: Repository for resolving (same as repository for publishing if not specified)
    * Note that the artifacts produced here are consumed by scala-dist, so the docs have to be built.
    */
  def setupBootstrapQuick = setup("setupBootstrapQuick") { case Seq(targetFileOrUrl, ver, resolverFileOrUrl) =>
    val targetUrl = fileToUrl(targetFileOrUrl)
    val resolverUrl = fileToUrl(resolverFileOrUrl)
    Seq(
      baseVersion in Global := ver,
      baseVersionSuffix in Global := "SPLIT",
      resolvers in Global += "scala-pr" at resolverUrl,
      testOptions in IntegrationTest in LocalProject("test") ++= Seq(Tests.Argument("--show-log"), Tests.Argument("--show-diff"))
    ) ++ publishTarget(targetUrl) ++ enableOptimizer
  }

  /** Set up the environment for publishing in `validate/bootstrap`. The arguments are:
    * - Temporary bootstrap repository URL for resolving modules
    * - Version number to publish
    * All artifacts are published to Sonatype. */
  def setupBootstrapPublish = setup("setupBootstrapPublish") { case Seq(fileOrUrl, ver) =>
    val url = fileToUrl(fileOrUrl)
    Seq(
      baseVersion in Global := ver,
      baseVersionSuffix in Global := "SPLIT",
      resolvers in Global += "scala-pr" at url,
      publishTo in Global := Some("sonatype-releases" at "https://oss.sonatype.org/service/local/staging/deploy/maven2"),
      credentials in Global += Credentials("Sonatype Nexus Repository Manager", "oss.sonatype.org", env("SONA_USER"), env("SONA_PASS"))
      // pgpSigningKey and pgpPassphrase are set externally by travis / the bootstrap script, as the sbt-pgp plugin is not enabled by default
    ) ++ enableOptimizer
  }

  def enableOptimizerCommand = setup("enableOptimizer")(_ => enableOptimizer)

  private[this] def setup(name: String)(f: Seq[String] => Seq[Setting[_]]) = Command.args(name, name) { case (state, seq) =>
    Project.extract(state).appendWithSession(f(seq), state)
  }

<<<<<<< HEAD
  private[this] val enableOptimizer = Seq(
    scalacOptions in Compile in ThisBuild ++= Seq("-opt:l:inline", "-opt-inline-from:scala.**")
=======
  val enableOptimizer = Seq(
    scalacOptions in Compile in ThisBuild ++= Seq("-opt:l:inline", "-opt-inline-from:scala/**")
>>>>>>> 6da38fde
  )

  val noDocs = Seq(
    publishArtifact in (Compile, packageDoc) in ThisBuild := false
  )

  private[this] def publishTarget(url: String) = {
    // Append build.timestamp to Artifactory URL to get consistent build numbers (see https://github.com/sbt/sbt/issues/2088):
    val url2 = if(url.startsWith("file:")) url else url.replaceAll("/$", "") + ";build.timestamp=" + System.currentTimeMillis

    Seq(
      publishTo in Global := Some("scala-pr-publish" at url2),
      credentials in Global += Credentials("Artifactory Realm", "scala-ci.typesafe.com", "scala-ci", env("PRIVATE_REPO_PASS"))
    )
  }

  // If fileOrUrl is already a file:, http: or https: URL, return it, otherwise treat it as a local file and return a URL for it
  private[this] def fileToUrl(fileOrUrl: String): String =
    if(fileOrUrl.startsWith("file:") || fileOrUrl.startsWith("http:") || fileOrUrl.startsWith("https:")) fileOrUrl
    else Paths.get(fileOrUrl).toUri.toString

  /** Like `Def.sequential` but accumulate all results */
  def sequence[B](tasks: List[Def.Initialize[Task[B]]]): Def.Initialize[Task[List[B]]] = tasks match {
    case Nil => Def.task { Nil }
    case x :: xs => Def.taskDyn {
      val v = x.value
      sequence(xs).apply((t: Task[List[B]]) => t.map(l => v :: l))
    }
  }
}<|MERGE_RESOLUTION|>--- conflicted
+++ resolved
@@ -102,13 +102,8 @@
     Project.extract(state).appendWithSession(f(seq), state)
   }
 
-<<<<<<< HEAD
   private[this] val enableOptimizer = Seq(
-    scalacOptions in Compile in ThisBuild ++= Seq("-opt:l:inline", "-opt-inline-from:scala.**")
-=======
-  val enableOptimizer = Seq(
     scalacOptions in Compile in ThisBuild ++= Seq("-opt:l:inline", "-opt-inline-from:scala/**")
->>>>>>> 6da38fde
   )
 
   val noDocs = Seq(
