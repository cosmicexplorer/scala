--- conflicted
+++ resolved
@@ -4,50 +4,25 @@
                   namer   2  resolve names, attach symbols to named trees
          packageobjects   3  load package objects
                   typer   4  the meat and potatoes: type the trees
-<<<<<<< HEAD
              extmethods   5  add extension methods for inline classes
          superaccessors   6  add super accessors in traits and nested classes
                 pickler   7  serialize symbol tables
               refchecks   8  reference/override checking, translate nested objects
-               liftcode   9  reify trees
-                uncurry  10  uncurry, translate function values to anonymous classes
-              tailcalls  11  replace tail calls by jumps
-             specialize  12  @specialized-driven class and method specialization
-          explicitouter  13  this refs to outer pointers, translate patterns
-                erasure  14  erase types, add interfaces for traits
-               lazyvals  15  allocate bitmaps, translate lazy vals into lazified defs
-             lambdalift  16  move nested functions to top level
-           constructors  17  move field definitions into constructors
-                flatten  18  eliminate inner classes
-                  mixin  19  mixin composition
-                cleanup  20  platform-specific cleanups, generate reflective calls
-                  icode  21  generate portable intermediate code
-                inliner  22  optimization: do inlining
-inlineExceptionHandlers  23  optimization: inline exception handlers
-               closelim  24  optimization: eliminate uncalled closures
-                    dce  25  optimization: eliminate dead code
-                    jvm  26  generate JVM bytecode
-               terminal  27  The last phase in the compiler chain
-=======
-         superaccessors   5  add super accessors in traits and nested classes
-                pickler   6  serialize symbol tables
-              refchecks   7  reference/override checking, translate nested objects
-                uncurry   8  uncurry, translate function values to anonymous classes
-              tailcalls   9  replace tail calls by jumps
-             specialize  10  @specialized-driven class and method specialization
-          explicitouter  11  this refs to outer pointers, translate patterns
-                erasure  12  erase types, add interfaces for traits
-               lazyvals  13  allocate bitmaps, translate lazy vals into lazified defs
-             lambdalift  14  move nested functions to top level
-           constructors  15  move field definitions into constructors
-                flatten  16  eliminate inner classes
-                  mixin  17  mixin composition
-                cleanup  18  platform-specific cleanups, generate reflective calls
-                  icode  19  generate portable intermediate code
-                inliner  20  optimization: do inlining
-inlineExceptionHandlers  21  optimization: inline exception handlers
-               closelim  22  optimization: eliminate uncalled closures
-                    dce  23  optimization: eliminate dead code
-                    jvm  24  generate JVM bytecode
-               terminal  25  The last phase in the compiler chain
->>>>>>> 93c2d93f
+                uncurry   9  uncurry, translate function values to anonymous classes
+              tailcalls  10  replace tail calls by jumps
+             specialize  11  @specialized-driven class and method specialization
+          explicitouter  12  this refs to outer pointers, translate patterns
+                erasure  13  erase types, add interfaces for traits
+               lazyvals  14  allocate bitmaps, translate lazy vals into lazified defs
+             lambdalift  15  move nested functions to top level
+           constructors  16  move field definitions into constructors
+                flatten  17  eliminate inner classes
+                  mixin  18  mixin composition
+                cleanup  19  platform-specific cleanups, generate reflective calls
+                  icode  20  generate portable intermediate code
+                inliner  21  optimization: do inlining
+inlineExceptionHandlers  22  optimization: inline exception handlers
+               closelim  23  optimization: eliminate uncalled closures
+                    dce  24  optimization: eliminate dead code
+                    jvm  25  generate JVM bytecode
+               terminal  26  The last phase in the compiler chain
